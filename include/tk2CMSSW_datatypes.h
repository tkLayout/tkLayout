#ifndef _TK2CMSSW_DATATYPES_H
#define _TK2CMSSW_DATATYPES_H

/**
 * @file tk2CMSSW_datatypes.h
 * @brief This header file lists the internal structs and enumerations needed to translate a full tracker and material budget to CMSSW XML
 */

#include <string>
#include <vector>
<<<<<<< HEAD
#include<map>
=======
#include <map>
>>>>>>> 5ef64a3b

namespace insur {
    /**
     * @enum CompType A list of the options for composite materials in CMSSW: mixture by weight, by volume or by atomic proportion
     */
    enum CompType { wt, vl, ap };
    /**
     * @enum ShapeType A list of possible shape types: box, tubs, cones, tdr1 (trapezoid) and polycone
     */
<<<<<<< HEAD
    enum ShapeType { bx, tb, tp, pc };

    enum AlgoPartype { st,num,vec};
=======
    enum ShapeType { bx, tb, co, tp, pc };
>>>>>>> 5ef64a3b
    /**
     * @struct Rotation
     * @brief This struct collects the parameters that describe a rotation in 3D.
     * @param name The name of the rotation, if it has one
     * @param phix (desc here) TODO
     * @param phiy (desc here) TODO
     * @param phiz (desc here) TODO
     * @param thetax (desc here) TODO
     * @param thetay (desc here) TODO
     * @param thetaz (desc here) TODO
     */
    struct Rotation {
        std::string name;
        double phix;
        double phiy;
        double phiz;
        double thetax;
        double thetay;
        double thetaz;
    };
    /**
     * @struct Translation
     * @brief This struct collects the parameters (in mm) that describe a translation in 3D.
     * @param dx The shift along the x-axis
     * @param dy The shift along the y-axis
     * @param dz The shift along the z-axis
     */
    struct Translation {
        double dx;
        double dy;
        double dz;
    };
    /**
     * @struct Element
     * @brief This struct collects some of the parameters of a chemical element.
     * @param tag The name of the element
     * @param density The average density of the element (in g/cm3)
     * @param atomic_number The atomic number of the element
     * @param atomic_weight The average atomic weight of the element (in g/mole)
     */
    struct Element {
        std::string tag;
        double density;
        int atomic_number;
        double atomic_weight;
    };
    /**
     * @struct Composite
     * @brief This struct collects some global properties and the chemical elements that make up a composite material.
     * @param name The name of the composite material
     * @param density The overall density of the composite material (in g/cm3)
     * @param method The type of mixture: by weight, by volume or by atomic proportion
     * @param elements A list of pairs indicating the elements in the compound by name and fraction of the whole
     */
    struct Composite {
        std::string name;
        double density;
        CompType method;
        std::vector<std::pair<std::string, double> > elements;
    };
    /**
     * @struct LogicalInfo
     * @brief This struct corresponds to a <i>LogicalPart</i> block in CMSSW XML.
     * @param name_tag The name of the logical part
     * @param shape_tag A name referencing the associated shape
     *@param material_tag A name referencing the associated material
     */
    struct LogicalInfo {
        std::string name_tag;
        std::string shape_tag;
        std::string material_tag;
        std::string extra; // CUIDADO this was introduced to add the Plus / Minus attribute to discs, not really useful for anything else at least for now
    };
    /**
     * @struct ShapeInfo
     * @brief This struct corresponds to a geometrical shape in a <i>SolidSection</i> block in CMSSW XML (all measurements in mm).
     * @param type The shape type: one of box, tube section, cone section, trapezoid or polycone
     * @param name_tag The name of the shape volume
     * @param dx Half the width along the x-axis of the bottom side (boxes and trapezoids)
     * @param dxx Half the width along the x-axis at the top side (trapezoids only)
     * @param dy Half the height along the y-axis of the left side (boxes and trapezoids)
     * @param dyy Half the height along the y-axis of the right side (trapezoids only)
     * @param dz Half the depth along the z-axis (boxes, trapezoids, tub and cone sections)
     * @param rmin The minimal radius as measured from the z-axis (tube sections only) 
     * @param rmax The maximum radius as measured from the z-axis (tube sections only)
     * @param rmin1 The minimal radius as measured from the z-axis, for the smallest-z section (cone sections only) 
     * @param rmax1 The maximum radius as measured from the z-axis, for the smallest-z section (cone sections only)
     * @param rmin2 The minimal radius as measured from the z-axis, for the biggest-z section (cone sections only) 
     * @param rmax2 The maximum radius as measured from the z-axis, for the biggest-z section (cone sections only)
     * @param rzup A vector of pairs collecting the first half of an ordered sequence of points in <i>(r, z)</i> (polycone only)
     * @param rzdown A vector of pairs collecting the second half of an ordered sequence of points in <i>(r, z)</i> (polycone only)
     */
    struct ShapeInfo {
        ShapeType type;
        std::string name_tag;
        double dx;
        double dxx;
        double dy;
        double dyy;
        double dz;
        double rmin;
        double rmax;
        double rmin1;
        double rmax1;
        double rmin2;
        double rmax2;
        std::vector<std::pair<double, double> > rzup;
        std::vector<std::pair<double, double> > rzdown;
    };
    /**
     * @struct PosInfo
     * @brief This struct corresponds to a <i>PosPart</i> block in CMSSW XML, positioning a volume in 3D space and within the hierarchy of <i>LogicalPart</i>s.
     * @param parent_tag A name referencing the parent logical part
     * @param child_tag A name referencing the child logical part
     * @param copy The number of the duplicated original shape
     * @param rot A rotation applied to the child volume within the parent volume's coordinate system
     * @param trans A translation applied to the child volume within the parent volume's coordinate system
     */
    struct PosInfo {
        std::string parent_tag;
        std::string child_tag;
        int copy;
        std::string rotref;
        Translation trans;
    };

    struct VecInfo {
      std::string name;
      std::string type;
      std::string nEntries;
      std::vector<double> values;
    };

    /**
     * @struct AlgoInfo
     * @brief This struct collects the parameters that go into an <i>Algorithm</i> block in CMSSW XML.
     * @param name A name referencing the volume placement algorithm to be used
     * @param parent A logical part name referencing the parent (container) volume and coordinate system
     * @param parameters A series of pre-formatted parameter strings that the algorithm receives as arguments
     */
    struct AlgoInfo {
        std::string name;
        std::string parent;
        std::vector<std::string> parameters;
        std::map<std::string,std::pair<std::string,AlgoPartype> > parameter_map;
        VecInfo vecpar;
    };
    /**
     * @struct ERingInfo
     * @brief This is a struct to collect temporary information about an endcap ring and the modules within it.
     * @param name The logical part name that identifies the ring
     * @param childname The logical part name that identifies the modules contained in the ring
     * @param fw Is it the forward ring of the disk ?
     * @param isZPlus Is the ring (and disk) in the positive-z side ?
     * @param fw_flipped Are modules in the forward part (big |z|) of the ring flipped ?
     * @param phi The angle <i>phi</i> in the x/y-plane of the first module on the ring
     * @param modules The number of modules within the ring
     * @param mthk Thickness of one of the ring's modules (hybrids included)
     * @param rmin The minimum radius of the ring, as measured from the z-axis 
     * @param rmid The radius of the module mean point, as measured from the z-axis
     * @param rmax The maximum radius of the ring, as measured from the z-axis
     */
    struct ERingInfo {
        std::string name;
        std::string childname;
        bool fw;
        bool isZPlus;
        bool fw_flipped;
        double phi;
        int modules;
        double mthk;
        double rmin;
        double rmid;
        double rmax;
    };
    /**
     * @struct BTiltedRingInfo
     * @brief This is a struct to collect temporary information about a barrel tilted ring and the modules within it.
     * @param name The logical part name that identifies the ring
     * @param childname The logical part name that identifies the modules contained in the ring
     * @param isZPlus Is the ring in the positive-z side ?
     * @param tiltAngle Module's tilt angle
     * @param bw_flipped Are modules in the backward part (small |z|) of the ring flipped ?
     * @param fw_flipped Are modules in the forward part (big |z|) of the ring flipped ?
     * @param phi The angle <i>phi</i> in the x/y-plane of the first module on the ring
     * @param modules The number of modules within the ring
     * @param r1 The radius of the module mean point, as measured from the z-axis, for the inner part (small |z|) of the ring
     * @param r2 The radius of the module mean point, as measured from the z-axis, for the outer part (big |z|) of the ring
     * @param z1 z of the module's mean point, for the inner part (small |z|) of the ring
     * @param z2 z of the module's mean point, for the outer part (big |z|) of the ring
     * @param rmin The global minimum radius of the ring, as measured from the z-axis
     * @param rmax The global maximum radius of the ring, as measured from the z-axis
     * @param zmin The minimum z of the ring
     * @param zmax The maximum z of the ring
     * @param rminatzmin The minimum radius of the ring at z=zmin, as measured from the z-axis
     * @param rmaxatzmax The maximum radius of the ring at z=zmax, as measured from the z-axis
     */
    struct BTiltedRingInfo {
        std::string name;
        std::string childname;
        bool isZPlus;
        double tiltAngle;
        bool bw_flipped;
        bool fw_flipped;
        double phi;
        int modules;
        double r1;
        double z1;
        double r2;
        double z2;
        double rmin;
        double rmax;
        double zmin;
        double zmax;
        double rminatzmin;
        double rmaxatzmax;     
    };
     /*
      * * @struct ModuleROCInfo
      * * @brief The information in this struct is a parameter in SpecParInfo.
      * * @param name The module type
      * * @param rocrows The number of ROCRows
      * * @param roccols The number of ROCCols
      * * @param rocx The number of ROC_X
      * * @param rocy The number of ROC_Y
      * */
    struct ModuleROCInfo {
      std::string name;
      std::string rocrows;
      std::string roccols;
      std::string rocx;
      std::string rocy;
    };

    /**
     * @struct SpecParInfo
     * @brief The information in this struct translates to a <i>SpecPar</i> block in CMSSW XML.
     * @param name The name of the <i>SpecPar</i> block
     * @param parameter The property within CMSSW that the block refers to
     * @param partselectors A list of logical part names that have the property named in <i>parameter</i>
     */
    struct SpecParInfo {
        std::string name;
        std::pair<std::string, std::string> parameter;
        std::vector<std::string> partselectors;
        std::vector<std::string> partextras; // CUIDADO this was introduced to add the Plus / Minus attribute to discs, not really useful for anything else at least for now
        //std::vector<std::string> moduletypes;
        std::vector<ModuleROCInfo> moduletypes;
    };

    /**
     * @struct RILengthInfo
     * @brief 
     * @param barrel 
     * @param index 
     * @param rlength 
     * @param ilength 
     */
    struct RILengthInfo {
        bool barrel;
        int index;
        double rlength;
        double ilength;
    };
    /**
     * @struct PathInfo 
     * @brief 
     * @param 
     */
    struct PathInfo {
        std::string block_name;
        int layer;
        bool barrel;
        std::vector<std::string> paths;
    };
    /**
     * @struct CMSSWBundle
     * @brief 
     * @param elements 
     * @param composites 
     * @param logic 
     * @param shapes 
     * @param positions 
     * @param algos 
     * @param rots 
     * @param specs 
     */
    struct CMSSWBundle {
      std::vector<Element> elements;
      std::vector<Composite> composites;
      std::vector<LogicalInfo> logic;
      std::vector<ShapeInfo> shapes;
      std::vector<PosInfo> positions;
      std::vector<AlgoInfo> algos;
      std::map<std::string,Rotation> rots;
      std::vector<SpecParInfo> specs;
      std::vector<RILengthInfo> lrilength;
    };
}
#endif /* _TK2CMSSW_DATATYPES_H */<|MERGE_RESOLUTION|>--- conflicted
+++ resolved
@@ -8,11 +8,7 @@
 
 #include <string>
 #include <vector>
-<<<<<<< HEAD
 #include<map>
-=======
-#include <map>
->>>>>>> 5ef64a3b
 
 namespace insur {
     /**
@@ -22,13 +18,9 @@
     /**
      * @enum ShapeType A list of possible shape types: box, tubs, cones, tdr1 (trapezoid) and polycone
      */
-<<<<<<< HEAD
-    enum ShapeType { bx, tb, tp, pc };
+    enum ShapeType { bx, tb, co, tp, pc };
 
     enum AlgoPartype { st,num,vec};
-=======
-    enum ShapeType { bx, tb, co, tp, pc };
->>>>>>> 5ef64a3b
     /**
      * @struct Rotation
      * @brief This struct collects the parameters that describe a rotation in 3D.
