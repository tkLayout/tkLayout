#ifndef _GLOBAL_CONSTANTS_H
#define	_GLOBAL_CONSTANTS_H

/**
 * @file global_constants.h
 * @brief This header file lists the global constants of the application.
 */

#include <string>
#include <vector>
#include <Rtypes.h>

namespace insur {
  static const double magnetic_field = 3.8; // Tesla; CMS magnet field strength

  /**
   * Geometry constants; all length measurements are in mm
   * @param epsilon The standard distance between one solid object and the next
   * @param volume_width The standard geometrical thickness of an inactive volume
   * @param inner_radius The inner radius of the tracker; the inner support tube starts immediately inside, everything below is part of the pixel detector
   * @param outer_radius The outer radius of the tracker; the outer support tube starts immediately outside, everything above is part of ECAL
   * @param max_length The maximum length, in +z, available to place the tracker components
   */
  static const std::vector<std::string> geom_name_eta_regions  = {""   ,"C","I","F","VF","VVF"};  // Name tracker eta regions
  static const std::vector<double>      geom_range_eta_regions = {0.001,0.8,1.6,2.4 ,3.2 ,4.0  }; // Name tracker eta regions

  static const double geom_epsilon                    = 0.1;
  static const double geom_inactive_volume_width      = 10.0;   // mm
  static const double geom_inner_pixel_radius         = 30.0;   // mm
  static const double geom_inner_strip_radius         = 150.0;  // mm
  static const double geom_outer_strip_radius         = 1200.0; // mm
  static const double geom_z_threshold_service_zigzag = 100.0;
  static const double geom_top_volume_pad             = 200;    // mm
<<<<<<< HEAD

  static const double geom_support_margin_bottom      = 1;      // mm
  static const double geom_support_margin_top         = 2;      // mm

  static const double geom_safety_factor              = 1.1;

  static const double geom_min_radius                 = geom_inner_pixel_radius;
  static const double geom_max_radius                 = geom_outer_strip_radius;
  static const double geom_max_length                 = 2800.0; // mm

  static const double geom_max_eta_coverage           = geom_range_eta_regions[geom_range_eta_regions.size()-1]; // Tracking performed from step_eta_epsilon to max_eta_coverage in steps
  static const int    geom_n_eta_regions              = geom_range_eta_regions.size();                           // Tracking performed in the following Number of eta regions

  static const int    default_n_tracks                = 100;                       // Default number of tracks simulated (max_eta_coverage/default_n_tracks = etaStep)
=======
>>>>>>> 8dfd355c

  static const double geom_support_margin_bottom      = 1;      // mm
  static const double geom_support_margin_top         = 2;      // mm

  static const double geom_safety_factor              = 1.1;

  static const double geom_min_radius                 = geom_inner_pixel_radius;
  static const double geom_max_radius                 = geom_outer_strip_radius;
  static const double geom_max_length                 = 2800.0; // mm

  static const double geom_max_eta_coverage           = geom_range_eta_regions[geom_range_eta_regions.size()-1]; // Tracking performed from step_eta_epsilon to max_eta_coverage in steps
  static const int    geom_n_eta_regions              = geom_range_eta_regions.size();                           // Tracking performed in the following Number of eta regions

  static const int    default_n_tracks                = 100;                       // Default number of tracks simulated (max_eta_coverage/default_n_tracks = etaStep)

  /**
   * Visualisation constants: material parameters for active surfaces, services and supports, plus top volume padding.
   * The selected materials are completely arbitrary and only meant to distinguish one type of surface from another visually.
   * @param a_silicon Silicon atomic number
   * @param z_silicon Silicon charge
   * @param d_silicon Silicon density
   * @param a_copper Copper atomic number
   * @param z_copper Copper charge
   * @param d_copper Copper density
   * @param a_carbon Carbon atomic number
   * @param z_carbon Carbon charge
   * @param d_carbon Carbon density
   * @param top_volume_pad The extra space that is added to the dimensions of the top volume on each side of the cube
   * @param temperature_levels The number of different colour levels in 2D histogram plots
   */
  static const double mat_a_silicon          = 28.0855;
  static const double mat_z_silicon          = 14;
  static const double mat_d_silicon          = 2.329;
  static const double mat_a_copper           = 63.546;
  static const double mat_z_copper           = 29;
  static const double mat_d_copper           = 8.96;
  static const double mat_a_carbon           = 12.0107;
  static const double mat_z_carbon           = 6;
  static const double mat_d_carbon           = 1.9;
  
  static const int    vis_temperature_levels = 512;

  /**
   * Display formatting parameters - eta ticks displayed with short step in range 0 - short_eta_coverage, with long step in range
   * short_eta_coverage - long_eta_coverage
   */
  static const double vis_step_eta_short     = 0.2;
  static const double vis_step_eta_long      = 0.5;
  static const double vis_step_eta_epsilon   = 0.001;
  static const double vis_short_eta_coverage = geom_range_eta_regions[1];
  static const double vis_trk_eta_coverage   = geom_range_eta_regions[2];
  static const double vis_long_eta_coverage  = geom_range_eta_regions[3];

  static const double vis_max_dPtOverPt      = 500;  // [%]
  static const double vis_min_dPtOverPt      = 0.001; // [%]
  static const double vis_max_dZ0            = 5000.;
  static const double vis_min_dZ0            = 1.;
  static const double vis_max_dD0            = 5000.;
  static const double vis_min_dD0            = 1.;
  static const double vis_max_dPhi           = 100.;
  static const double vis_min_dPhi           = 1E-4;
  static const double vis_max_dCtgTheta      = 1.0;
  static const double vis_min_dCtgTheta      = 1E-6;

  static const double vis_safety_factor      = geom_safety_factor;

  static const int    vis_min_canvas_sizeX   = 600;
  static const int    vis_std_canvas_sizeX   = 900;
  static const int    vis_max_canvas_sizeX   =1800;
  static const int    vis_min_canvas_sizeY   = 600;
  static const int    vis_std_canvas_sizeY   = 900;
  static const int    vis_max_canvas_sizeY   =1800;

  static const double vis_eta_step           = 0.1;
  static const double vis_material_eta_step  = 0.05;
  static const int    vis_n_bins             = geom_max_eta_coverage/vis_eta_step;  // Default number of bins in histogram from eta=0  to max_eta_coverage

  /**
   * Internal string constants for standard one-sided and specialised double-sided, rotated types
   */
  static const std::string type_rphi   = "rphi";
  static const std::string type_stereo = "stereo";


  /**
   * Filename and path constants
   * @param default_mattabdir Relative path to the list of materials
   * @param default_mattabfile List of materials and of their properties as required by <i>MaterialTable</i>
   * @param default_rootfiledir Output directory for <i>.root</i> files
   * @param default_rootfile Default filename for <i>.root</i> geometry output
   * @param default_graphdir Output directory for neighbour graphs
   * @param default_graphfile Default filename for neighbour graph output
   * @param default_summarypath Output directory for material summaries
   * @param default_summary Default filename root for material summary
   * @param default_xmlpath Output base directory for CMSSW XML output
   * @param default_xml Default subdirectory name for CMSSW XML output
   */
  // TODO: make sure the following constants are only used in
  // mainConfigHandler
  static const std::string default_mattabdir                     = "config";
  static const std::string default_mattabfile                    = "mattab.list";
  static const std::string default_irradiationdir                = "config";
  static const std::vector<std::string> default_irradiationfiles = {"irradiation.map", "irradiationPixel.map"};
  //static const std::string default_irradiationfile = "irradiation.map";
  static const std::string default_materialsdir                  = "config";
  static const std::string default_tracker_materials_file        = "Materials.cfg";
  static const std::string default_pixel_materials_file          = "PixelMaterials.cfg";
  static const std::string suffix_tracker_material_file          = "_Materials.cfg";
  static const std::string suffix_pixel_material_file            = "_Materials.cfg.pix";
  static const std::string suffix_geometry_file                  = ".cfg";
  static const std::string suffix_types_file                     = "_Types.cfg";
  static const std::string default_rootfiledir                   = "rootfiles";
  static const std::string default_rootfile                      = "trackergeometry.root";
  static const std::string default_graphdir                      = "graphs";
  static const std::string default_graphfile                     = "neighbours.graph";
  static const std::string default_summary                       = "profiles.html";
  static const std::string default_xmlpath                       = "xml";
  static const std::string default_xml                           = "tk2CMSSWxml";
  static const std::string default_styledir                      = "style";
  static const std::string default_configdir                     = "config";
  static const std::string default_stdincludedir                 = "stdinclude";
  static const std::string default_geometriesdir                 = "geometries";

  static const std::string csv_separator = ",";
  static const std::string csv_eol       = "\n";

}
#endif /* _GLOBAL_CONSTANTS_H */<|MERGE_RESOLUTION|>--- conflicted
+++ resolved
@@ -31,24 +31,6 @@
   static const double geom_outer_strip_radius         = 1200.0; // mm
   static const double geom_z_threshold_service_zigzag = 100.0;
   static const double geom_top_volume_pad             = 200;    // mm
-<<<<<<< HEAD
-
-  static const double geom_support_margin_bottom      = 1;      // mm
-  static const double geom_support_margin_top         = 2;      // mm
-
-  static const double geom_safety_factor              = 1.1;
-
-  static const double geom_min_radius                 = geom_inner_pixel_radius;
-  static const double geom_max_radius                 = geom_outer_strip_radius;
-  static const double geom_max_length                 = 2800.0; // mm
-
-  static const double geom_max_eta_coverage           = geom_range_eta_regions[geom_range_eta_regions.size()-1]; // Tracking performed from step_eta_epsilon to max_eta_coverage in steps
-  static const int    geom_n_eta_regions              = geom_range_eta_regions.size();                           // Tracking performed in the following Number of eta regions
-
-  static const int    default_n_tracks                = 100;                       // Default number of tracks simulated (max_eta_coverage/default_n_tracks = etaStep)
-=======
->>>>>>> 8dfd355c
-
   static const double geom_support_margin_bottom      = 1;      // mm
   static const double geom_support_margin_top         = 2;      // mm
 
