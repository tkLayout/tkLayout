#ifndef _TK2CMSSW_STRINGS_H
#define _TK2CMSSW_STRINGS_H

/**
 * @file tk2CMSSW_strings.h
 * @brief This header file lists XML text constants that are combined and concatenated with various parameter values during translation of a geometry to CMSSW XML.
 */

#include <string>

namespace insur {
    /**
     * Numeric constants
     */
    static const double xml_z_pixfwd = 291.0; // VERY IMPORTANT : xml_z_pixfwd defines the offset of the Pixel Forward container volume. 
    // It should be equal to ZPixelForward defined statically in pixfwd.xml. Otherwise, anything contained by Pixel Forward will have wrong Z in XMLs !!
    static const double xml_epsilon = 0.01; // Added to virtual geometrical mother volume to avoid extrusion of what it contains.
    static const double xml_composite_density_tolerance = 1E-07;
    static const double xml_composite_ratio_tolerance = 1E-07;
    static const double xml_outerTrackerEndcapsMinZ = 1250.;
    static const double xml_innerTrackerEndcapsMinZ = 227.;  // from PIXEL 4_0_2_1 onwards  // PIXEL 1_1_1 : 300.
    static const double xml_innerTiltedTrackerEndcapsMinZ = 390.; 
    /**
     * XML tags and attributes
     */
    static const std::string xml_preamble_concise = "<?xml ";
    static const std::string xml_preamble = "<?xml version=\"1.0\"?>\n";
    static const std::string xml_definition = "<DDDefinition xmlns=\"http://www.cern.ch/cms/DDL\" xmlns:xsi=\"http://www.cern.ch/www.w3.org/2001/XMLSchema-instance\" xsi:schemaLocation=\"http://www.cern.ch/cms/DDL ../../../DetectorDescription/Schema/DDLSchema.xsd\">\n";  
    static const std::string xml_defclose = "</DDDefinition>\n";
    static const std::string xml_general_inter = "\">\n";
    static const std::string xml_general_endline = "\"/>\n";
    static const std::string xml_const_section = "<ConstantsSection label=\"tracker.xml\" eval=\"true\">\n<Constant name=\"BackPlaneDz\" value=\"0.015*mm\"/>\n</ConstantsSection>\n";
    static const std::string xml_new_const_section = "<ConstantsSection label=\"newtracker.xml\" eval=\"true\">\n<Constant name=\"newDummyBackPlaneDz\" value=\"0.015*mm\"/>\n</ConstantsSection>\n";
    static const std::string xml_recomat_parameters = "<Parameter name=\"TrackerRadLength\" value=\"0.01\"/>\n<Parameter name=\"TrackerXi\" value=\"0.0001";
    static const std::string xml_recomat_radlength = "TrackerRadLength";
    static const std::string xml_recomat_xi = "TrackerXi";
    static const std::string xml_eval_true = "\" eval=\"true\">\n";
    static const std::string xml_material_section_open = "<MaterialSection label=\"";
    static const std::string xml_material_section_close = "</MaterialSection>\n";
    static const std::string xml_rotation_section_open = "<RotationSection label=\"";
    static const std::string xml_rotation_section_close = "</RotationSection>\n";
    static const std::string xml_logical_part_section_open = "<LogicalPartSection label=\"";
    static const std::string xml_logical_part_section_close = "</LogicalPartSection>\n";
    static const std::string xml_solid_section_open = "<SolidSection label=\"";
    static const std::string xml_solid_section_close = "</SolidSection>\n";
    static const std::string xml_pos_part_section_open = "<PosPartSection label=\"";
    static const std::string xml_pos_part_section_close = "</PosPartSection>\n";
    static const std::string xml_spec_par_section_open = "<SpecParSection label=\"";
    static const std::string xml_spec_par_section_close = "</SpecParSection>\n";
    static const std::string xml_algorithm_open = "<Algorithm name=\"";
    static const std::string xml_algorithm_parent = "\">\n<rParent name=\"";
    static const std::string xml_algorithm_string = "<String name=\"";
    static const std::string xml_algorithm_numeric = "<Numeric name=\"";
    static const std::string xml_algorithm_vector_open = "<Vector name=\"Center\" type=\"numeric\" nEntries=\"3\">";
    static const std::string xml_algorithm_vector_close = "</Vector>\n";
    static const std::string xml_algorithm_value = "\" value=\"";
    static const std::string xml_algorithm_close = "</Algorithm>\n";
    static const std::string xml_tkLayout_material = "tkLayout_";
    static const std::string xml_elementary_material_open = "<ElementaryMaterial name=\"";
    static const std::string xml_elementary_material_first_inter = "\" symbol=\"";
    static const std::string xml_elementary_material_second_inter = "\" atomicNumber=\"";
    static const std::string xml_elementary_material_third_inter = "\" atomicWeight=\"";
    static const std::string xml_elementary_material_fourth_inter = "*g/mole\" density=\"";
    static const std::string xml_elementary_material_close = "*g/cm3\"/>\n";
    static const std::string xml_composite_material_open = "<CompositeMaterial name=\"";
    static const std::string xml_composite_material_first_inter = "\" density=\"";
    static const std::string xml_composite_material_second_inter = "*g/cm3\" method=\"";
    static const std::string xml_composite_material_close = "</CompositeMaterial>\n";
    static const std::string xml_material_fraction_open = "<MaterialFraction fraction=\"";
    static const std::string xml_material_fraction_inter = "\">\n<rMaterial name=\"";
    static const std::string xml_material_fraction_close = "\"/>\n</MaterialFraction>\n";
    static const std::string xml_logical_part_open = "<LogicalPart name=\"";
    static const std::string xml_logical_part_first_inter = "\" category=\"unspecified\">\n<rSolid name=\"";
    static const std::string xml_logical_part_second_inter = "\"/>\n<rMaterial name=\"";
    static const std::string xml_logical_part_close = "\"/>\n</LogicalPart>\n";
    static const std::string xml_box_open = "<Box name=\"";
    static const std::string xml_box_first_inter = "\" dx=\"";
    static const std::string xml_box_second_inter = "*mm\" dy=\"";
    static const std::string xml_box_third_inter = "*mm\" dz=\"";
    static const std::string xml_box_close = "*mm\"/>\n";
    static const std::string xml_trapezoid_open = "<Trd1 name=\"";
    static const std::string xml_trapezoid_first_inter = "\" dx1=\"";
    static const std::string xml_trapezoid_second_inter = "*mm\" dx2=\"";
    static const std::string xml_trapezoid_third_inter = "*mm\" dy1=\"";
    static const std::string xml_trapezoid_fourth_inter = "*mm\" dy2=\"";
    static const std::string xml_trapezoid_fifth_inter = "*mm\" dz=\"";
    static const std::string xml_trapezoid_close = "*mm\"/>\n";
    static const std::string xml_tubs_open = "<Tubs name=\"";
    static const std::string xml_tubs_first_inter = "\" rMin=\"";
    static const std::string xml_tubs_second_inter = "*mm\" rMax=\"";
    static const std::string xml_tubs_third_inter = "*mm\" dz=\"";
    static const std::string xml_tubs_close = "*mm\" startPhi=\"0*deg\" deltaPhi=\"360*deg\"/>\n";
    static const std::string xml_cone_open = "<Cone name=\"";
    static const std::string xml_cone_first_inter = "\" rMax1=\"";
    static const std::string xml_cone_second_inter = "*mm\" rMax2=\"";
    static const std::string xml_cone_third_inter = "*mm\" rMin1=\"";
    static const std::string xml_cone_fourth_inter = "*mm\" rMin2=\"";
    static const std::string xml_cone_fifth_inter = "*mm\" dz=\"";
    static const std::string xml_cone_close = "*mm\" startPhi=\"0*deg\" deltaPhi=\"360*deg\"/>\n";
    static const std::string xml_polycone_open = "<Polycone name=\"";
    static const std::string xml_polycone_inter = "\" startPhi=\"0*deg\" deltaPhi=\"360*deg\">\n";
    static const std::string xml_polycone_close = "</Polycone>\n";
    static const std::string xml_rzpoint_open = "<RZPoint r=\"";
    static const std::string xml_rzpoint_inter = "*mm\" z=\"";
    static const std::string xml_rzpoint_close = "*mm\"/>\n";
    static const std::string xml_union_open = "<UnionSolid name=\"";
    static const std::string xml_union_inter = "\">\n";
    static const std::string xml_union_close = "</UnionSolid>\n";
    static const std::string xml_intersection_open = "<IntersectionSolid name=\"";
    static const std::string xml_intersection_inter = "\">\n";
    static const std::string xml_intersection_close = "</IntersectionSolid>\n";
    static const std::string xml_substraction_open = "<SubtractionSolid name=\"";
    static const std::string xml_substraction_inter = "\">\n";
    static const std::string xml_substraction_close = "</SubtractionSolid>\n";
    static const std::string xml_rsolid_open = "<rSolid name=\"";
    static const std::string xml_rsolid_close = "\"/>\n";
    static const std::string xml_pos_part_open = "<PosPart copyNumber=\"";
    static const std::string xml_pos_part_first_inter = "\">\n<rParent name=\"";
    static const std::string xml_pos_part_second_inter = "\"/>\n<rChild name=\"";
    static const std::string xml_pos_part_third_inter = "<rRotation name=\"";
    static const std::string xml_pos_part_close = "</PosPart>\n";
    static const std::string xml_rotation_open = "<Rotation name=\"";
    static const std::string xml_rotation_first_inter = "\" thetaX=\"";
    static const std::string xml_rotation_second_inter = "*deg\" phiX=\"";
    static const std::string xml_rotation_third_inter = "*deg\" thetaY=\"";
    static const std::string xml_rotation_fourth_inter = "*deg\" phiY=\"";
    static const std::string xml_rotation_fifth_inter = "*deg\" thetaZ=\"";
    static const std::string xml_rotation_sixth_inter = "*deg\" phiZ=\"";
    static const std::string xml_rotation_close = "*deg\"/>\n";
    static const std::string xml_translation_open = "<Translation x=\"";
    static const std::string xml_translation_first_inter = "*mm\" y=\"";
    static const std::string xml_translation_second_inter = "*mm\" z=\"";
    static const std::string xml_translation_close = "*mm\"/>\n";
    static const std::string xml_spec_par_open = "<SpecPar name=\"";
    static const std::string xml_spec_par_selector = "<PartSelector path=\"//";
    static const std::string xml_spec_par_parameter_first = "<Parameter name=\"";
    static const std::string xml_spec_par_parameter_second = "\" value=\"";
    static const std::string xml_spec_par_close = "\"/>\n</SpecPar>\n";
    /**
     * Input and output filenames
     */
    static const std::string xml_OT_trackerfile = "tracker.xml";
    static const std::string xml_PX_trackerfile = "pixel.xml";
    static const std::string xml_newtrackerfile = "newtracker.xml";
    static const std::string xml_trackervolumefile = "trackerVolumeTemplate.xml";
    static const std::string xml_pixbarfile = "pixbar.xml";
    static const std::string xml_pixfwdfile = "pixfwd.xml";
    static const std::string xml_topologyfile = "trackerStructureTopology.xml";
    static const std::string xml_newtopologyfile = "newTrackerStructureTopology.xml";
    static const std::string xml_PX_topologyfile = "pixelStructureTopology.xml";
    static const std::string xml_prodcutsfile = "trackerProdCuts.xml";
    static const std::string xml_PX_prodcutsfile = "pixelProdCuts.xml";
    static const std::string xml_trackersensfile = "trackersens.xml";
    static const std::string xml_PX_trackersensfile = "pixelsens.xml";
    static const std::string xml_recomatfile = "trackerRecoMaterial.xml";
    static const std::string xml_newrecomatfile = "newTrackerRecoMaterial.xml";
    //static const std::string xml_PX_recomatfile = "pixelRecoMaterial.xml";
    static const std::string xml_tmppath = "tmp";
    /**
     * Naming conventions and variable names
     */
    static const std::string xml_insert_marker = "<!--mid point marker-->";
    static const std::string xml_OT_insert_marker = "<!--Outer Tracker info marker-->";
    static const std::string xml_PX_insert_marker = "<!--Pixel info marker-->";
    static const std::string xml_specpars_label = "spec-pars2.xml";
    static const std::string xml_base_act = "active";
    static const std::string xml_base_Act = "Active";
    static const std::string xml_base_waf = "wafer";
    static const std::string xml_base_inner = "INNER"; // This is for distinguishing inner/outer sensor!
    static const std::string xml_base_outer = "OUTER";
    static const std::string xml_base_lower = "Lower"; // This is for distinguishing inner/outer sensor!
    static const std::string xml_base_upper = "Upper";
    static const std::string xml_base_pixel = "MacroPixel";
    static const std::string xml_base_strip = "Strip";
    static const std::string xml_base_ps = "PS";
    static const std::string xml_base_2s = "2S";
    static const std::string xml_OT = "OuterTracker";
    static const std::string xml_PX = "InnerPixel";
    static const std::string xml_timing = "Timing";
    static const std::string xml_base_serf = "service";
    static const std::string xml_base_lazy = "support";
    static const std::string xml_layer = "Layer";
    static const std::string xml_disc = "Disc";
    static const std::string xml_rod = "Rod";
    static const std::string xml_unflipped = "Unflipped";
    static const std::string xml_flipped = "Flipped";
    static const std::string xml_ring = "Ring";
    static const std::string xml_positive_z = "PositiveZ";
    static const std::string xml_negative_z = "NegativeZ";
    static const std::string xml_plus = "Plus";
    static const std::string xml_minus = "Minus";
    static const std::string xml_barrel_module = "BModule";
    static const std::string xml_endcap_module = "EModule";
    static const std::string xml_base_actcomp = "modulecomposite";
    static const std::string xml_base_serfcomp = "servicecomposite";
    static const std::string xml_base_lazycomp = "supportcomposite";
    static const std::string xml_hybrid_comp = "hybridcomposite";
    static const std::string xml_material_air = "materials:Air";
    static const std::string xml_sensor_silicon = "SenSi";
    static const std::string xml_sensor_LYSO = "SenLYSO";
    static const std::string xml_pixbarident = "pixbar";
    static const std::string xml_pixfwdident = "pixfwd";
    static const std::string xml_fileident = "tracker";
    static const std::string xml_newfileident = "newtracker";
    static const std::string xml_PX_fileident = "pixel";
    static const std::string xml_pixbar = "PixelBarrel";
    static const std::string xml_OT_bar = "Phase2OTBarrel";
    static const std::string xml_PX_bar = "Phase2PixelBarrel";
    static const std::string xml_pixfwd = "PixelForward"; 
    static const std::string xml_OT_fwd = "Phase2OTForward";
    static const std::string xml_PX_fwd = "Phase2PixelEndcap";
    static const std::string xml_2OTendcap = "Phase2OTEndcap";
    static const std::string xml_pixfwd_plus = "PixelForward[1]"; // CUIDADO was: "PixelForwardZPlus";
    static const std::string xml_pixfwd_minus = "PixelForward[2]"; // CUIDADO was: "PixelForwardZMinus";
    static const std::string xml_tracker = "Tracker";
    static const std::string xml_tob = "TOB";
    static const std::string xml_tid = "TID";
    static const std::string xml_phialt_algo = "track:DDTrackerPhiAltAlgo";
    static const std::string xml_angular_algo = "track:DDTrackerAngular";
    static const std::string xml_trackerring_algo = "track:DDTrackerRingAlgo";
    static const std::string xml_angularv1_algo = "track:DDTrackerAngularV1";
    static const std::string xml_param_string = "String";
    static const std::string xml_param_numeric = "Numeric";
    static const std::string xml_childparam = "ChildName";
    static const std::string xml_tilt = "Tilt";
    static const std::string xml_startangle = "StartAngle";
    static const std::string xml_rangeangle = "RangeAngle";
    static const std::string xml_radiusin = "RadiusIn";
    static const std::string xml_radiusout = "RadiusOut";
    static const std::string xml_zposition = "ZPosition";
    static const std::string xml_number = "Number";
    static const std::string xml_startcopyno = "StartCopyNo";
    static const std::string xml_incrcopyno = "IncrCopyNo";
    static const std::string xml_nmods = "N";
    static const std::string xml_radius = "Radius";
    static const std::string xml_iszplus = "IsZPlus";
    static const std::string xml_tiltangle = "TiltAngle";
    static const std::string xml_isflipped = "IsFlipped";
    static const std::string xml_tkddd_structure = "TkDDDStructure";   
    static const std::string xml_det_straight_or_tilted_rod = "TOBRod";   
    static const std::string xml_det_tobdet = "TOBDet";
    static const std::string xml_tob_subdet = "TOBSubDet";   
    static const std::string xml_subdet_straight_or_tilted_rod = "PixelBarrelLadder"; 
    
    static const std::string xml_subdet_tobdet = "PixelBarrelModule";
    static const std::string xml_subdet_tobdet_1 = "PixelBarrelDet";   
    static const std::string xml_det_ring = "TIDRing";
    static const std::string xml_det_tiddet = "TIDDet";
    static const std::string xml_tid_subdet = "TIDSubDet";
    static const std::string xml_subdet_2OT_wheel = "Phase2OTEndcapDisk";
    static const std::string xml_subdet_tiddet = "PixelEndcapDet";
    static const std::string xml_apv_head = "TrackerAPVNumber";
    static const std::string xml_subdet_lower_detectors = "LowerDetectors";
    static const std::string xml_subdet_upper_detectors = "UpperDetectors";
    static const std::string xml_true = "true";
    static const std::string xml_roc_x = "PixelROC_X";
    static const std::string xml_roc_y = "PixelROC_Y";
    static const std::string xml_roc_rows_name = "PixelROCRows";
    static const std::string xml_roc_cols_name = "PixelROCCols";
    static const std::string xml_par_tail = "Par";
    static const std::string xml_reco = "TrackerRecMaterial";
    static const std::string xml_OT_reco_layer_name = "Phase2OTBarrelLayer";
    static const std::string xml_PX_reco_layer_name = "Phase2PixelBarrelLayer";
    static const std::string xml_OT_reco_disc_name = "Phase2OTForwardDisk";
    static const std::string xml_PX_reco_disc_name = "Phase2PixelForwardDisk";
    static const std::string xml_forward = "Fw";
    static const std::string xml_backward = "Bw";
    static const std::string xml_OT_places_unflipped_mod_in_rod = "OUTERTRACKERRODTOMODULE";
    static const std::string xml_OT_places_flipped_mod_in_rod = "OUTERTRACKERRODTOFLIPPEDMODULE";
    static const std::string xml_PX_places_unflipped_mod_in_rod = "INNERTRACKERRODTOMODULE";
    static const std::string xml_PX_places_flipped_mod_in_rod = "INNERTRACKERRODTOFLIPPEDMODULE";
<<<<<<< HEAD
    static const std::string xml_Y180 = "Y180"; 
=======
    static const std::string xml_positive_z_tilted_mod_rot = "POSITIVEZMODULETILT"; 
    static const std::string xml_negative_z_tilted_mod_rot = "NEGATIVEZMODULETILT";
    static const std::string xml_Y180 = "Y180";
>>>>>>> 54e0cd8e
    static const std::string xml_endcap_rot = "EndcapRot";
    /**
     * CMSSW constants
     */
    static const std::string xml_zv3 = "[Zv3]";
    static const std::string xml_root_radius = "[RootRadius]";
    static const std::string xml_track_beam_r2 = "[cms:TrackBeamR2]";



    static const std::string xml_OT_topo_barrel_name = "Phase2OTBarrelSubDet";
    static const std::string xml_PX_topo_barrel_name = "Phase2PixelBarrel";

    static const std::string xml_OT_topo_barrel_value = "Phase2OTBarrel";
    static const std::string xml_PX_topo_barrel_value = "PixelPhase2Barrel";

    static const std::string xml_OT_topo_layer_name = "OuterTrackerPixelBarrelLayer";
    static const std::string xml_PX_topo_layer_name = "PixelBarrelLayer";
   
    static const std::string xml_OT_topo_layer_value = "Phase2OTBarrelLayer";
    static const std::string xml_PX_topo_layer_value = xml_PX_topo_layer_name;
   
    static const std::string xml_OT_topo_straight_rod_name = "OuterTrackerPixelBarrelLadder";
    static const std::string xml_PX_topo_straight_rod_name = "Phase2PixelBarrelRod";
   
    static const std::string xml_OT_topo_straight_rod_value = "PixelBarrelLadder";
    static const std::string xml_PX_topo_straight_rod_value = "PixelBarrelLadder";

    static const std::string xml_OT_topo_tilted_ring_name = "OuterTrackerPixelBarrelRing";
    static const std::string xml_PX_topo_tilted_ring_name = "InnerTrackerBarrelRing";

    static const std::string xml_OT_topo_tilted_ring_value = "Phase2OTBarrelPanel";
    static const std::string xml_PX_topo_tilted_ring_value = "Phase2ITBarrelPanel";

    static const std::string xml_OT_topo_bmodule_name = "OuterTrackerBarrelStack";
    static const std::string xml_PX_topo_bmodule_name = "InnerPixelBarrelStack";
   
    static const std::string xml_OT_topo_bmodule_value = "Phase2OTBarrelStack";
    static const std::string xml_PX_topo_bmodule_value = "InnerPixelBarrelStack";

    static const std::string xml_OT_topo_endcaps_name = "Phase2OTEndcapSubDet";
    static const std::string xml_PX_topo_endcaps_name = "PixelPhase2EndcapSubDet";

    static const std::string xml_OT_topo_endcaps_value = "Phase2OTEndcap";
    static const std::string xml_PX_topo_endcaps_value = "PixelPhase2EndcapSubDet";

    static const std::string xml_OT_topo_disc_name = "OuterTrackerPixelEndcapDisk";
    static const std::string xml_PX_topo_disc_name = "PixelEndcapDisk";
   
    static const std::string xml_OT_topo_disc_value = "Phase2OTEndcapDisk";
    static const std::string xml_PX_topo_disc_value = "PixelPhase2EndcapTDRDisk";

    static const std::string xml_OT_topo_ring_name = "OuterTrackerPixelEndcapPanel";
    static const std::string xml_PX_topo_ring_name = "PixelEndcapRing";

    static const std::string xml_OT_topo_ring_value = "PixelEndcapPanel";
    static const std::string xml_PX_topo_ring_value = "PixelEndcapPanel";
   
    static const std::string xml_OT_topo_emodule_name = "OuterTrackerEndcapStack";
    static const std::string xml_PX_topo_emodule_name = "PixelEndcapStack";
   
    static const std::string xml_OT_topo_emodule_value = "Phase2OTEndcapStack";
    static const std::string xml_PX_topo_emodule_value = "PixelPhase2PixelEndcapStack";
   




    struct XmlTags {
    XmlTags(bool isPixelTracker) : 
      nspace(!isPixelTracker ? xml_fileident : xml_PX_fileident),
	tracker(!isPixelTracker ? xml_OT : xml_PX),
	bar(!isPixelTracker ? xml_OT_bar : xml_PX_bar),
	fwd(!isPixelTracker ? xml_OT_fwd : xml_PX_fwd),

	trackerfile(!isPixelTracker ? xml_OT_trackerfile : xml_PX_trackerfile),
	topologyfile(!isPixelTracker ? xml_topologyfile : xml_PX_topologyfile),
	prodcutsfile(!isPixelTracker ? xml_prodcutsfile : xml_PX_prodcutsfile),
	trackersensfile(!isPixelTracker ? xml_trackersensfile : xml_PX_trackersensfile),
	recomatfile(xml_recomatfile),  // For users convinience, reco material info is stored in only one file for both OT and PX.
	insert_marker(!isPixelTracker ? xml_OT_insert_marker : xml_PX_insert_marker),

	topo_barrel_name(!isPixelTracker ? xml_OT_topo_barrel_name : xml_PX_topo_barrel_name),
	topo_barrel_value(!isPixelTracker ? xml_OT_topo_barrel_value : xml_PX_topo_barrel_value),
	topo_layer_name(!isPixelTracker ? xml_OT_topo_layer_name : xml_PX_topo_layer_name),
	topo_layer_value(!isPixelTracker ? xml_OT_topo_layer_value : xml_PX_topo_layer_value),
	topo_straight_rod_name(!isPixelTracker ? xml_OT_topo_straight_rod_name : xml_PX_topo_straight_rod_name),
	topo_straight_rod_value(!isPixelTracker ? xml_OT_topo_straight_rod_value : xml_PX_topo_straight_rod_value),
	topo_tilted_ring_name(!isPixelTracker ? xml_OT_topo_tilted_ring_name : xml_PX_topo_tilted_ring_name),
	topo_tilted_ring_value(!isPixelTracker ? xml_OT_topo_tilted_ring_value : xml_PX_topo_tilted_ring_value),
	topo_bmodule_name(!isPixelTracker ? xml_OT_topo_bmodule_name : xml_PX_topo_bmodule_name),
	topo_bmodule_value(!isPixelTracker ? xml_OT_topo_bmodule_value : xml_PX_topo_bmodule_value),
	topo_endcaps_name(!isPixelTracker ? xml_OT_topo_endcaps_name : xml_PX_topo_endcaps_name),
	topo_endcaps_value(!isPixelTracker ? xml_OT_topo_endcaps_value : xml_PX_topo_endcaps_value),
	topo_disc_name(!isPixelTracker ? xml_OT_topo_disc_name : xml_PX_topo_disc_name),
	topo_disc_value(!isPixelTracker ? xml_OT_topo_disc_value : xml_PX_topo_disc_value),
	topo_ring_name(!isPixelTracker ? xml_OT_topo_ring_name : xml_PX_topo_ring_name),
	topo_ring_value(!isPixelTracker ? xml_OT_topo_ring_value : xml_PX_topo_ring_value),
	topo_emodule_name(!isPixelTracker ? xml_OT_topo_emodule_name : xml_PX_topo_emodule_name),
	topo_emodule_value(!isPixelTracker ? xml_OT_topo_emodule_value : xml_PX_topo_emodule_value),

	reco_layer_name(xml_reco + (!isPixelTracker ? xml_OT_reco_layer_name : xml_PX_reco_layer_name)),
	reco_disc_name(xml_reco + (!isPixelTracker ? xml_OT_reco_disc_name : xml_PX_reco_disc_name))
      {};

      const std::string nspace;
      const std::string tracker;
      const std::string bar;
      const std::string fwd;

      const std::string trackerfile;
      const std::string topologyfile;
      const std::string prodcutsfile;
      const std::string trackersensfile;
      const std::string recomatfile;
      const std::string insert_marker;      

      const std::string topo_barrel_name;
      const std::string topo_barrel_value;
      const std::string topo_layer_name;
      const std::string topo_layer_value;
      const std::string topo_straight_rod_name;
      const std::string topo_straight_rod_value;
      const std::string topo_tilted_ring_name;
      const std::string topo_tilted_ring_value;
      const std::string topo_bmodule_name;
      const std::string topo_bmodule_value;
      const std::string topo_endcaps_name;
      const std::string topo_endcaps_value;
      const std::string topo_disc_name;
      const std::string topo_disc_value;
      const std::string topo_ring_name;
      const std::string topo_ring_value;
      const std::string topo_emodule_name;
      const std::string topo_emodule_value;

      const std::string reco_layer_name;
      const std::string reco_disc_name;
    };

    /*class TrackerXmlTagsClass {
      private :   
      XmlTags tags_;
      public :      
      XmlTags getTags() { return tags_; }    
      };*/


}
#endif /* _TK2CMSSW_STRINGS_H */<|MERGE_RESOLUTION|>--- conflicted
+++ resolved
@@ -269,13 +269,9 @@
     static const std::string xml_OT_places_flipped_mod_in_rod = "OUTERTRACKERRODTOFLIPPEDMODULE";
     static const std::string xml_PX_places_unflipped_mod_in_rod = "INNERTRACKERRODTOMODULE";
     static const std::string xml_PX_places_flipped_mod_in_rod = "INNERTRACKERRODTOFLIPPEDMODULE";
-<<<<<<< HEAD
-    static const std::string xml_Y180 = "Y180"; 
-=======
     static const std::string xml_positive_z_tilted_mod_rot = "POSITIVEZMODULETILT"; 
     static const std::string xml_negative_z_tilted_mod_rot = "NEGATIVEZMODULETILT";
     static const std::string xml_Y180 = "Y180";
->>>>>>> 54e0cd8e
     static const std::string xml_endcap_rot = "EndcapRot";
     /**
      * CMSSW constants
