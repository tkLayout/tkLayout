/**
 * @file Vizard.cc
 * @brief This class takes care of visualisation for both geometry and analysis results
 */

#include <Vizard.h>
#include <TPolyLine.h>

namespace insur {
  // public
  /**
   * The constructor builds the logical structure within the <i>TGeoManager</i> that is used to display
   * a tracker geometry in ROOT. It assigns different materials and media to the various categories of
   * geometry elements.
   */
  Vizard::Vizard() {
    // internal flag
    geometry_created = false;
    // ROOT geometry manager
    gm = new TGeoManager("display", "Tracker");
    // dummy material definitions for each category
    matvac = new TGeoMaterial("Vacuum", 0, 0, 0);
    matact = new TGeoMaterial("Si", mat_a_silicon, mat_z_silicon, mat_d_silicon);
    matserf = new TGeoMaterial("C ", mat_a_carbon, mat_z_carbon, mat_d_carbon);
    matlazy = new TGeoMaterial("Cu", mat_a_copper, mat_z_copper, mat_d_copper);
    // dummy medium definitions for each category
    medvac = new TGeoMedium("Vacuum", 0, matvac);
    medact = new TGeoMedium("Silicon", 1, matact);
    medserf = new TGeoMedium("Copper", 2, matserf);
    medlazy = new TGeoMedium("Carbon", 3, matlazy);
    // hierarchy definitions to group individual volumes
    barrels = new TGeoVolumeAssembly("Barrels");
    endcaps = new TGeoVolumeAssembly("Endcaps");
    services = new TGeoVolumeAssembly("Services");
    supports = new TGeoVolumeAssembly("Supports");
    active = new TGeoVolumeAssembly("Active Modules");
    inactive = new TGeoVolumeAssembly("Inactive Surfaces");
    // top-level volume definition
    top = gm->MakeBox("WORLD", medvac, geom_max_radius + geom_top_volume_pad, geom_max_radius + geom_top_volume_pad, geom_max_length + geom_top_volume_pad);
    // definition of tree hierarchy for visualisation
    active->AddNode(barrels, 0);
    active->AddNode(endcaps, 0);
    inactive->AddNode(services, 0);
    inactive->AddNode(supports, 0);
    top->AddNode(active, 0);
    top->AddNode(inactive, 0);
    // declaration of top volume within ROOT geometry manager
    gm->SetTopVolume(top);
    // Some stylish option
    gStyle->SetOptStat(0);
    const UInt_t numberOfSteps = 5;
    Double_t stops[numberOfSteps] = { 0.00, 0.34, 0.61, 0.84, 1.00 };
    Double_t red[numberOfSteps]   = { 0.00, 0.00, 0.87, 1.00, 0.51 };
    Double_t green[numberOfSteps] = { 0.00, 0.81, 1.00, 0.20, 0.00 };
    Double_t blue[numberOfSteps]  = { 0.51, 1.00, 0.12, 0.00, 0.00 };
    Int_t myPalette[vis_temperature_levels];
    gStyle->SetNumberContours(vis_temperature_levels);

    Int_t colorIndex = TColor::CreateGradientColorTable(numberOfSteps, stops, red, green, blue, vis_temperature_levels);
    for (int i=0;i<vis_temperature_levels;i++) myPalette[i] = colorIndex+i;
    gStyle->SetPalette(vis_temperature_levels, myPalette);
  }

  /**
   * The destructor deletes the instance of <i>TGeoManager</i> that was created in the constructor. Since
   * any object that was added to it in the constructor is now owned by it, this is the only step that is necessary
   * to clean up memory: everything else will be deleted from within the <i>TGeoManager</i>.
   */
  Vizard::~Vizard() {
    delete gm;
  }

  /**
   * This function turns the abstract representation of the active and inactive surfaces in a tracker geometry into
   * a series of ROOT shapes. Those shapes are added as leaves to the collections of volumes that were previously
   * initialised in the constructor. Once all of them have been added to the volume tree, the geometry manager is
   * closed, making it ready to be displayed or written to file.
   *
   * NOTE: It is highly recommended to use the <i>simplified</i> flag to have layers and discs represented as
   * bounding boxes rather than by individual module. In a typical case, the modules in a tracker number in the
   * thousands; since volume creation and placement in this function is at this point unoptimised, this will cause
   * considerable strain on the resources of whatever is used to visualise the geometry tree later.
   *
   * @param am A reference to the tracker object that contains the collection of active surfaces
   * @param is A reference to the collection of inactive surfaces
   * @param simplified A flag indicating whether to draw bounding boxes around the layers/discs or whether to display each module individually
   */
  void Vizard::buildVisualization(Tracker& am, InactiveSurfaces& is, bool simplified) {
/*    int c = 0;
    TGeoVolume* vol=NULL;
    TGeoTranslation* trans=NULL;
    TGeoCombiTrans* trafo=NULL;
    Layer* current=NULL;
    std::vector<Module*> templates;
    // barrels
    if (simplified) {
      // layer loop, one tube per layer
      for (unsigned int i = 0; i < am.getBarrelLayers()->size(); i++) {
        current = am.getBarrelLayers()->at(i);
        // short layers
        if ((current->getMinZ() > 0) || (current->getMaxZ() < 0)) {
          vol = gm->MakeTube("", medact, current->getMinRho(), current->getMaxRho(), (current->getMaxZ() - current->getMinZ()) / 2.0);
          vol->SetLineColor(kRed);
          trans = new TGeoTranslation(0, 0, current->getMaxZ() - (current->getMaxZ() - current->getMinZ()) / 2.0);
          barrels->AddNode(vol, c, trans);
        }
        // regular layers
        else {
          vol = gm->MakeTube("", medact, current->getMinRho(), current->getMaxRho(), current->getMaxZ());
          vol->SetLineColor(kRed);
          barrels->AddNode(vol, c);
        }
        c++;
      }
    }
    else c = detailedModules(am.getBarrelLayers(), vol, trafo, barrels, c);
    // endcaps
    if (simplified) {
      // disc loop, one (very short) tube per disc
      for (unsigned int i = 0; i < am.getEndcapLayers()->size(); i++) {
        current = am.getEndcapLayers()->at(i);
        vol = gm->MakeTube("", medact, current->getMinRho(), current->getMaxRho(),
                           (current->getMaxZ() - current->getMinZ()) / 2.0);
        vol->SetLineColor(kRed);
        trans = new TGeoTranslation(0, 0, current->getMaxZ() - (current->getMaxZ() - current->getMinZ()) / 2.0);
        endcaps->AddNode(vol, c, trans);
        c++;
      }
    }
    else c = detailedModules(am.getEndcapLayers(), vol, trafo, endcaps, c);

    // services
    int skip = is.getBarrelServices().size() / 2;
    // barrel services loop using symmetries with respect to z=0
    for (int i = 0; i < skip; i++) {
      vol = gm->MakeTube("", medserf, is.getBarrelServicePart(i).getInnerRadius(),
                         is.getBarrelServicePart(i).getInnerRadius() + is.getBarrelServicePart(i).getRWidth(),
                         is.getBarrelServicePart(i).getZLength() / 2.0);
      vol->SetLineColor(kBlue);
      trans = new TGeoTranslation(0, 0, (is.getBarrelServicePart(i).getZOffset() + is.getBarrelServicePart(i).getZLength() / 2.0));
      services->AddNode(vol, c, trans);
      trans = new TGeoTranslation(0, 0, (is.getBarrelServicePart(i + skip).getZOffset() + is.getBarrelServicePart(i + skip).getZLength() / 2.0));
      services->AddNode(vol, c + skip, trans);
      c++;
    }
    c = c + skip;
    skip = is.getEndcapServices().size() / 2;
    // endcap services loop using symmetries with respect to z=0
    for (int i = 0; i < skip; i++) {
      vol = gm->MakeTube("", medserf, is.getEndcapServicePart(i).getInnerRadius(),
                         is.getEndcapServicePart(i).getInnerRadius() + is.getEndcapServicePart(i).getRWidth(),
                         is.getEndcapServicePart(i).getZLength() / 2.0);
      vol->SetLineColor(kBlue);
      trans = new TGeoTranslation(0, 0, (is.getEndcapServicePart(i).getZOffset() + is.getEndcapServicePart(i).getZLength() / 2.0));
      services->AddNode(vol, c, trans);
      trans = new TGeoTranslation(0, 0, (is.getEndcapServicePart(i + skip).getZOffset() + is.getEndcapServicePart(i + skip).getZLength() / 2.0));
      services->AddNode(vol, c + skip, trans);
      c++;
    }
    c = c + skip;

    // supports
    skip = is.getSupports().size();
    // support parts loop, using all entries
    for (int i = 0; i < skip; i++) {
      // process entry if its rightmost point is in z+ - this includes tubes that cross z=0 but not disc supports in z-
      if ((is.getSupportPart(i).getZOffset() + is.getSupportPart(i).getZLength()) > 0) {
        vol = gm->MakeTube("", medlazy, is.getSupportPart(i).getInnerRadius(),
                           is.getSupportPart(i).getInnerRadius() + is.getSupportPart(i).getRWidth(),
                           is.getSupportPart(i).getZLength() / 2.0);
        vol->SetLineColor(kGray);
        trans = new TGeoTranslation(0, 0, (is.getSupportPart(i).getZOffset() + is.getSupportPart(i).getZLength() / 2.0));
        supports->AddNode(vol, c, trans);
        c++;
        // use symmetries with respect to z=0: if volume is completely in z+, it will have a twin in z-
        if (is.getSupportPart(i).getZOffset() > 0) {
          trans = new TGeoTranslation(0, 0, (0.0 - is.getSupportPart(i).getZOffset() - is.getSupportPart(i).getZLength() / 2.0));
          supports->AddNode(vol, c, trans);
          c++;
        }
      }
    }
    // check overlaps, write status to cout
    gm->CloseGeometry();
    geometry_created = true;*/
  }

  /**
   * This function writes the previously created geometry tree (including the geometry manager) to a ROOT
   * file. If it finds that the internal representation using ROOT shapes has not been initialised, it prints an
   * error message and does nothing.
   * @param rootfilename The name of the output file that will be written to the application's default directory for root files
   */
  void Vizard::display(std::string rootfilename) {
    if (geometry_created) {
      std::string outfilename = default_rootfiledir + "/";
      if (rootfilename.empty()) outfilename = outfilename + default_rootfile;
      else outfilename = outfilename + rootfilename;
      TFile f(outfilename.c_str(), "recreate");
      if (f.IsZombie()) {
        std::cout << root_wrong << std::endl;
      }
      else {
        gm->Write();
        f.Close();
        std::cout << "Geometry written to file '" << outfilename << "'." << std::endl;
      }
      // display top volume after opening file in ROOT with:
      // TFile f("rootfiles/output.root");
      // TGeoManager* gm = (TGeoManager*)f.Get("display");
      // gm->GetMasterVolume()->Draw("ogl");
      // press 'w' for wireframe or 't' for outline view
      // when done: delete gm, f.Close()
    }
    else std::cout << msg_uninitialised << std::endl;
  }

  /**
   * This convenience function provides a frame for creation of a geometry tree from a tracker object and a
   * collection of inactive surfaces and for writing them to a ROOT file in a single step.
   * @param am A reference to the tracker object that contains the collection of active surfaces
   * @param is A reference to the collection of inactive surfaces
   * @param rootfilename The name of the output file that will be written to the application's default directory for ROOT files
   * @param simplified A flag indicating whether to draw bounding boxes around the layers/discs or whether to display each module individually
   */
  void Vizard::display(Tracker& am, InactiveSurfaces& is, std::string rootfilename, bool simplified) {
    buildVisualization(am, is, simplified);
    display(rootfilename);
  }

  /**
   * This convenience function writes the feeder/neighbour relations of a collection of inactive surfaces to a
   * default file.
   * @param is A reference to the collection of inactive surfaces
   */
  void Vizard::writeNeighbourGraph(InactiveSurfaces& is) {
    writeNeighbourGraph(is, default_graphfile);
  }


  void Vizard::writeNeighbourGraph(InactiveSurfaces& is, std::string outfile) {
    std::string filename = default_graphdir + "/";
    if (outfile.empty()) filename = filename + default_graphfile;
    else filename = filename + outfile;
    std::cout << "Preparing to write neighbour graph to " << filename << "..." << std::endl;
    std::ofstream outstream(filename.c_str());
    writeNeighbourGraph(is, outstream);
    outstream.close();    
    std::cout << "Neighbour graph written to " << filename << "." << std::endl;
  }
  /**
   * This function writes the feeder/neighbour relations in a collection of inactive surfaces to a very simple text
   * file. It essentially lists all edges of the neighbour graph, first those in the barrels, then those in the endcaps,
   * but otherwise in a more or less unordered heap: the more order in the source collection, the more order in
   * the output. If no name is given for the output file, a default filename is used.
   * @param is A reference to the collection of inactive surfaces
   * @param outfile The name of the output file that will be written to the application's default directory for graph files
   */
  void Vizard::writeNeighbourGraph(InactiveSurfaces& is, std::ostream& outstream) {
    try {
      if (outstream) {
        // barrel services loop
        outstream << "BARREL SERVICES:" << std::endl << std::endl;
        for (unsigned int i = 0; i < is.getBarrelServices().size(); i++) {
          outstream << "Barrel element " << i << ": service is ";
          if (is.getBarrelServicePart(i).isFinal()) outstream << "final and ";
          else outstream << "not final and ";
          if (is.getBarrelServicePart(i).isVertical()) outstream << "vertical.";
          else outstream << "horizontal.";
          outstream << std::endl << "Feeder type: ";
          switch (is.getBarrelServicePart(i).getFeederType()) {
          case InactiveElement::no_in: outstream << "none, ";
                                       break;
          case InactiveElement::tracker: outstream << "tracker, ";
                                         break;
          case InactiveElement::barrel: outstream << "barrel service, ";
                                        break;
          case InactiveElement::endcap: outstream << "endcap service, ";
                                        break;
          default: outstream << "something weird, ";
          }
          outstream << "feeder index = " << is.getBarrelServicePart(i).getFeederIndex() << ".";
          outstream << std::endl << "Neighbour type: ";
          switch (is.getBarrelServicePart(i).getNeighbourType()) {
          case InactiveElement::no_in: outstream << "none, ";
                                       break;
          case InactiveElement::tracker: outstream << "tracker, ";
                                         break;
          case InactiveElement::barrel: outstream << "barrel service, ";
                                        break;
          case InactiveElement::endcap: outstream << "endcap service, ";
                                        break;
          default: outstream << "something weird, ";
          }
          outstream << "neighbour index = " << is.getBarrelServicePart(i).getNeighbourIndex() << ".";
          outstream << std::endl << std::endl;
        }
        // endcap services
        outstream << "ENDCAP SERVICES:" << std::endl << std::endl;
        for (unsigned int i = 0; i < is.getEndcapServices().size(); i++) {
          outstream << "Endcap element " << i << ": service is ";
          if (is.getEndcapServicePart(i).isFinal()) outstream << "final and ";
          else outstream << "not final and ";
          if (is.getEndcapServicePart(i).isVertical()) outstream << "vertical.";
          else outstream << "horizontal.";
          outstream << std::endl << "Feeder type: ";
          switch (is.getEndcapServicePart(i).getFeederType()) {
          case InactiveElement::no_in: outstream << "none, ";
                                       break;
          case InactiveElement::tracker: outstream << "tracker, ";
                                         break;
          case InactiveElement::barrel: outstream << "barrel service, ";
                                        break;
          case InactiveElement::endcap: outstream << "endcap service, ";
                                        break;
          default: outstream << "something weird, ";
          }
          outstream << "feeder index = " << is.getEndcapServicePart(i).getFeederIndex() << ".";
          outstream << std::endl << "Neighbour type: ";
          switch (is.getEndcapServicePart(i).getNeighbourType()) {
          case InactiveElement::no_in: outstream << "none, ";
                                       break;
          case InactiveElement::tracker: outstream << "tracker, ";
                                         break;
          case InactiveElement::barrel: outstream << "barrel service, ";
                                        break;
          case InactiveElement::endcap: outstream << "endcap service, ";
                                        break;
          default: outstream << "something weird, ";
          }
          outstream << "neighbour index = " << is.getEndcapServicePart(i).getNeighbourIndex() << ".";
          outstream << std::endl << std::endl;
        }
      }
      else std::cout << graph_wrong << std::endl;
    }
    catch (std::bad_alloc ba) {
      std::cerr << exc_badalloc_graph << graph_nowrite << std::endl;
    }
  }

  /**
   * This function is meant to write the feeder/neighbour relations of a given collection of inactive surfaces
   * to a DOT file instead of the quick and dirty text format that is used at the moment.
   *
   * NOTE: This function is currently in DEVELOPMENT HELL. There is no way of knowing if it will ever
   * finished, or when. So for now, the function can be called, but it does NOTHING AT ALL. Don't say you
   * haven't been warned.
   * @param is A reference to the collection of inactive surfaces
   * @param outfile The name of the output file that will be written to the application's default directory for graph files
   */
  void Vizard::dotGraph(InactiveSurfaces& is, std::string outfile) {
    const std::string preamble = "digraph tracker";
    const std::string ori = "rankdir=DU"; // check if this is possible!
    const std::string shape = "node [shape=box]";
    const std::string label = "label=";
    const std::string edge = "->";
  }



  void Vizard::histogramSummary(Analyzer& a, MaterialBudget& materialBudget, bool debugServices, RootWSite& site) {
    histogramSummary(a, materialBudget, debugServices, site, "outer");
  }

  /**
   * This function writes the tables of the weight summaries for the modules
   * with the rootweb library
   * @param a A reference to the analysing class that examined the material budget and filled the histograms
   * @param site the RootWSite object for the output
   * @param name a qualifier that goes in parenthesis in the title (outer or strip, for example)
   */ 
 
  // TODO: if weightGrid is actually unused, then remove it
  void Vizard::weigthSummart(Analyzer& a, WeightDistributionGrid& weightGrid, RootWSite& site, std::string name) {
    RootWContent* myContent;

    // Initialize the page with the material budget
    std::string pageTitle="Weights";
    if (name!="") pageTitle+=" (" +name+")";
    std::string pageAddress="weights"+name+".html";
    RootWPage& myPage = site.addPage(pageTitle);
    myPage.setAddress(pageAddress);

    // weight plot
    myContent = new RootWContent("Overview plot", true);
    myPage.addContent(myContent);

    std::map<std::string, SummaryTable>* summaryTables;

    // Write the summary for barrel first and endcap second
    for (int i=0; i<2; ++i) {
      if (i==0) summaryTables = &a.getBarrelWeightSummary();
      else summaryTables = &a.getEndcapWeightSummary();

      std::map<std::string, SummaryTable>::iterator it;
      for (it=summaryTables->begin(); it!=summaryTables->end(); ++it) {
        // Create one content per layer
        RootWContent& myContent = myPage.addContent(it->first, false);
        RootWTable& myTable = myContent.addTable();
        myTable.setContent(it->second.getContent());
      }
    }

    // Write the category summary for barrel first and endcap second
    for (int i=0; i<2; ++i) {
      if (i==0) summaryTables = &a.getBarrelWeightComponentSummary();
      else summaryTables = &a.getEndcapWeightComponentSummary();

      std::map<std::string, SummaryTable>::iterator it;
      for (it=summaryTables->begin(); it!=summaryTables->end(); ++it) {
        // Create one content per layer
        RootWContent& myContent = myPage.addContent(it->first + " - components", false);
        RootWTable& myTable = myContent.addTable();
        myTable.setContent(it->second.getContent());
      }
    }
  }



  /**
   * This function draws some of the histograms that were filled during material budget analysis
   * with the rootweb library
   * @param a A reference to the analysing class that examined the material budget and filled the histograms
   * @param site the RootWSite object for the output
   * @param name a qualifier that goes in parenthesis in the title (outer or strip, for example)
   */
  void Vizard::histogramSummary(Analyzer& a, MaterialBudget& materialBudget, bool debugServices, RootWSite& site, std::string name) {
    // Initialize the page with the material budget
    RootWPage* myPage;
    RootWContent* myContent;
    RootWTable* myTable;
    RootWImage* myImage;
    TCanvas* myCanvas;
    TVirtualPad* myPad;
    std::string pageTitle="Material";
    if (name!="") pageTitle+=" (" +name+")";
    myPage = new RootWPage(pageTitle);
    std::string pageAddress="material"+name+".html";
    myPage->setAddress(pageAddress);
    site.addPage(myPage);

    std::string name_overviewMaterial = std::string("overviewMaterial") + name ;
    std::string name_materialInTrackingVolume = std::string("materialInTrackingVolume") + name ;
    std::string name_detailedMaterial = std::string("detailedMaterial") + name ;
    std::string name_countourMaterial = std::string("countourMaterial") + name ;
    std::string name_mapMaterialRadiation = std::string("mapMaterialRadiation") + name ;
    std::string name_mapMaterialInteraction = std::string("mapMaterialInteraction") + name ;
    std::string name_hadronsHitsNumber = std::string("hadronsHitsNumber") + name ;
    std::string name_hadronsTracksFraction = std::string("hadronsTracksFraction") + name ;
    std::string name_hadTrackRanger = std::string("hadTrackRanger") + name ;


    // 1D Overview
    myContent = new RootWContent("1D Overview");
    myPage->addContent(myContent);

    ostringstream label;
    std::map<int, std::vector<double> > averages;

    // Book histograms
    THStack* rcontainer = new THStack("rstack", "Radiation Length by Category");
    THStack* icontainer = new THStack("istack", "Interaction Length by Category");
    TH1D *cr = NULL, *ci = NULL, *fr1 = NULL, *fi1 = NULL, *fr2 = NULL, *fi2 = NULL;
    TH1D *acr = NULL, *aci = NULL, *ser = NULL, *sei = NULL, *sur = NULL, *sui = NULL;
#ifdef MATERIAL_SHADOW
    TH2D *ir = NULL, *ii = NULL;
#endif
    TH2D *mapRad = NULL, *mapInt = NULL;
    TProfile *ciProf, *crProf;

    // Output initialisation and headers
    myCanvas = new TCanvas(name_overviewMaterial.c_str());
    myCanvas->SetFillColor(color_plot_background);
    myCanvas->Divide(2, 1);
    myPad = myCanvas->GetPad(0);
    myPad->SetFillColor(color_pad_background);
    myPad = myCanvas->GetPad(1);
    myPad->cd();
    // Total tracking volume rlength
    cr = (TH1D*)a.getHistoGlobalR().Clone();
    fr1 = (TH1D*)a.getHistoExtraServicesR().Clone();
    fr2 = (TH1D*)a.getHistoExtraSupportsR().Clone();
    fr1 = (TH1D*)a.getHistoExtraServicesR().Clone();
    fr2 = (TH1D*)a.getHistoExtraSupportsR().Clone();
    cr->Add(fr1);
    cr->Add(fr2);
    cr->SetFillColor(kGray + 2);
    crProf = newProfile(cr);
    crProf->SetNameTitle("rfullvolume", "Radiation Length Over Full Tracker Volume");
    crProf->SetXTitle("#eta");
    crProf->Rebin(materialRebin);
    crProf->Draw("hist");
    myPad = myCanvas->GetPad(2);
    myPad->cd();
    // Total Tracking volume ilength
    ci = (TH1D*)a.getHistoGlobalI().Clone();
    fi1 = (TH1D*)a.getHistoExtraServicesI().Clone();
    fi2 = (TH1D*)a.getHistoExtraSupportsI().Clone();
    fi1 = (TH1D*)a.getHistoExtraServicesI().Clone();
    fi2 = (TH1D*)a.getHistoExtraSupportsI().Clone();
    ci->Add(fi1);
    ci->Add(fi2);
    ci->SetFillColor(kGray + 1);
    ciProf = newProfile(ci);
    ciProf->SetNameTitle("ifullvolume", "Interaction Length Over Full Tracker Volume");
    ciProf->SetXTitle("#eta");
    ciProf->Rebin(materialRebin);
    ciProf->Draw("hist");
    // Put the total plots to the site
    myImage = new RootWImage(myCanvas, 2*vis_min_canvas_sizeX, vis_min_canvas_sizeY);
    myImage->setComment("Material in full volume");
    myImage->setName("matFull");
    myTable = new RootWTable();
    std::ostringstream aStringStream;
    aStringStream.str("");
    aStringStream << "Average radiation length in full volume (eta = [0, ";
    aStringStream << std::dec << std::fixed
                << std::setprecision(1) << a.getEtaMaxMaterial();
    aStringStream << "])";
    myTable->setContent(1, 1, aStringStream.str().c_str());
    aStringStream.str("");
    aStringStream << "Average interaction length in full volume (eta = [0, ";
    aStringStream << std::dec << std::fixed
      << std::setprecision(1) << a.getEtaMaxMaterial();
    aStringStream << "])";
    myTable->setContent(2, 1, aStringStream.str().c_str());
    myTable->setContent(1, 2, averageHistogramValues(*cr, a.getEtaMaxMaterial()), 5);
    myTable->setContent(2, 2, averageHistogramValues(*ci, a.getEtaMaxMaterial()), 5);
    myContent->addItem(myTable);
    myContent->addItem(myImage);

    // Material summary table
    RootWTable* materialSummaryTable = new RootWTable();
      {
        double averageValue;
        materialSummaryTable->setContent(0,0,"Material");
        materialSummaryTable->setContent(1,0,"Rad. length");
        materialSummaryTable->setContent(2,0,"Int. length");
        materialSummaryTable->setContent(3,0,"Photon conversion");
        for (unsigned int j=1; j< geom_name_eta_regions.size(); ++j) {
          // Column: the cut name
          materialSummaryTable->setContent(0,j, geom_name_eta_regions[j]);

          // First row: the radiation length
          averageValue = averageHistogramValues(*cr, geom_range_eta_regions[j-1], geom_range_eta_regions[j]);
          materialSummaryTable->setContent(1,j, averageValue ,4);
          addSummaryLabelElement("radiation length ("+geom_name_eta_regions[j]+") for "+name);
          addSummaryElement(averageValue);

          // Third row: the photon conversion probability
          averageValue *= -7./9.;
          averageValue = 1 - exp(averageValue);
          materialSummaryTable->setContent(3,j, averageValue ,4);
          addSummaryLabelElement("photon conversion probability ("+geom_name_eta_regions[j]+") for "+name);
          addSummaryElement(averageValue);

          // Second row: the interaction length
          averageValue = averageHistogramValues(*ci, geom_range_eta_regions[j-1], geom_range_eta_regions[j]);
          materialSummaryTable->setContent(2,j, averageValue ,4);
          addSummaryLabelElement("interaction length ("+geom_name_eta_regions[j]+") for "+name);
          addSummaryElement(averageValue);
        }
      }

    // Detailed plots
    myContent = new RootWContent("Tracking volume", false);
    myPage->addContent(myContent);
    // Work area re-init
    myCanvas = new TCanvas(name_materialInTrackingVolume.c_str());
    myCanvas->SetFillColor(color_plot_background);
    myCanvas->Divide(2, 1);
    myPad = myCanvas->GetPad(0);
    myPad->SetFillColor(color_pad_background);
    myPad = myCanvas->GetPad(1);
    myPad->cd();
    // global plots in tracking volume: radiation length
    cr = (TH1D*)a.getHistoGlobalR().Clone();
    cr->SetFillColor(kGray + 2);
    crProf = newProfile(cr);
    crProf->SetNameTitle("rglobal", "Overall Radiation Length");
    crProf->SetXTitle("#eta");
    crProf->Rebin(materialRebin);
    crProf->Draw("hist");
    myPad = myCanvas->GetPad(2);
    myPad->cd();
    // global plots in tracking volume: interaction length
    ci = (TH1D*)a.getHistoGlobalI().Clone();
    ci->SetFillColor(kGray + 1);
    ciProf = newProfile(ci);
    ciProf->SetNameTitle("iglobal", "Overall Interaction Length");
    ciProf->SetXTitle("#eta");
    ciProf->Rebin(materialRebin);
    ciProf->Draw("hist");
    // Write global tracking volume plots to web pag
    myImage = new RootWImage(myCanvas, 2*vis_min_canvas_sizeX, vis_min_canvas_sizeY);
    myImage->setComment("Material in tracking volume");
    myImage->setName("matTrack");
    myTable = new RootWTable();
    char titleString[256];
    sprintf(titleString, "Average radiation length in tracking volume (eta = [0, %.1f])", a.getEtaMaxMaterial());
    myTable->setContent(1, 1, titleString);
    sprintf(titleString, "Average interaction length in tracking volume (eta = [0, %.1f])", a.getEtaMaxMaterial());
    myTable->setContent(2, 1, titleString);
    myTable->setContent(1, 2, averageHistogramValues(*cr, a.getEtaMaxMaterial()), 5);
    myTable->setContent(2, 2, averageHistogramValues(*ci, a.getEtaMaxMaterial()), 5);
    myContent->addItem(myTable);
    myContent->addItem(myImage);

    // Detailed plots
    myContent = new RootWContent("Detailed", false);
    myPage->addContent(myContent);
    // Work area re-init
    myCanvas = new TCanvas(name_detailedMaterial.c_str());
    myCanvas->SetFillColor(color_plot_background);
    myCanvas->Divide(2, 1);
    myPad = myCanvas->GetPad(0);
    myPad->SetFillColor(color_pad_background);
    myPad = myCanvas->GetPad(1);
    myPad->cd();
    // radiation length in tracking volume by active, serving or passive
    sur = (TH1D*)a.getHistoSupportsAllR().Clone();
    sur->SetFillColor(kOrange + 4);
    sur->SetXTitle("#eta");
    rcontainer->Add(sur);
    ser = (TH1D*)a.getHistoServicesAllR().Clone();
    ser->SetFillColor(kBlue);
    ser->SetXTitle("#eta");
    rcontainer->Add(ser);
    acr = (TH1D*)a.getHistoModulesAllR().Clone();
    acr->SetFillColor(kRed);
    acr->SetXTitle("#eta");
    rcontainer->Add(acr);
    rcontainer->Draw();
    // interaction length in tracking volume by active, serving or passive
    myPad = myCanvas->GetPad(2);
    myPad->cd();
    sui = (TH1D*)a.getHistoSupportsAllI().Clone();
    sui->SetFillColor(kOrange + 2);
    sui->SetXTitle("#eta");
    icontainer->Add(sui);
    sei = (TH1D*)a.getHistoServicesAllI().Clone();
    sei->SetFillColor(kAzure - 2);
    sei->SetXTitle("#eta");
    icontainer->Add(sei);
    aci = (TH1D*)a.getHistoModulesAllI().Clone();
    aci->SetFillColor(kRed - 3);
    aci->SetXTitle("#eta");
    icontainer->Add(aci);
    icontainer->Draw();

    // Write asl category plots to web page
    myImage = new RootWImage(myCanvas, 2*vis_min_canvas_sizeX, vis_min_canvas_sizeY);
    myImage->setComment("Detailed");
    myImage->setName("matTrackDet");
    myTable = new RootWTable();
    // Average values by active, service and passive
    sprintf(titleString, "Average (eta = [0, %.1f])", a.getEtaMaxMaterial());
    myTable->setContent(0, 0, titleString);
    myTable->setContent(1, 0, "modules");
    myTable->setContent(2, 0, "services");
    myTable->setContent(3, 0, "supports");
    myTable->setContent(0, 1, "Radiation length");
    myTable->setContent(0, 2, "Interaction length");
    myTable->setContent(1, 1, averageHistogramValues(*acr, a.getEtaMaxMaterial()), 5);
    myTable->setContent(2, 1, averageHistogramValues(*ser, a.getEtaMaxMaterial()), 5);
    myTable->setContent(3, 1, averageHistogramValues(*sur, a.getEtaMaxMaterial()), 5);
    myTable->setContent(1, 2, averageHistogramValues(*aci, a.getEtaMaxMaterial()), 5);
    myTable->setContent(2, 2, averageHistogramValues(*sei, a.getEtaMaxMaterial()), 5);
    myTable->setContent(3, 2, averageHistogramValues(*sui, a.getEtaMaxMaterial()), 5);
    myContent->addItem(myTable);
    myContent->addItem(myImage);





    myContent = new RootWContent("Module components detail", false);
    myPage->addContent(myContent);

    myTable = new RootWTable();
    sprintf(titleString, "Average (eta = [0, %.1f", a.getEtaMaxMaterial());
    myTable->setContent(0, 0, titleString);
    myTable->setContent(0, 1, "Radiation length");
    myTable->setContent(0, 2, "Interaction length");


    THStack* rCompStack = new THStack("rcompstack", "Radiation Length by Component");
    THStack* iCompStack = new THStack("icompstack", "Interaction Length by Component");

    TLegend* compLegend = new TLegend(0.1,0.6,0.35,0.9);

    myCanvas = new TCanvas(("moduleComponentsRI"+name).c_str());
    myCanvas->SetFillColor(color_plot_background);
    myCanvas->Divide(2, 1);
    myPad = myCanvas->GetPad(0);
    myPad->SetFillColor(color_pad_background);

    myPad = myCanvas->GetPad(1);
    myPad->cd();
    std::map<std::string, TH1D*>& rActiveComps = a.getHistoActiveComponentsR();
    int compIndex = 1;
    for (std::map<std::string, TH1D*>::iterator it = rActiveComps.begin(); it != rActiveComps.end(); ++it) {
      it->second->SetLineColor(Palette::color(compIndex));
      it->second->SetFillColor(Palette::color(compIndex));
      it->second->SetXTitle("#eta");
      it->second->SetTitle(it->first.c_str());
      compLegend->AddEntry(it->second, it->first.c_str());
      rCompStack->Add(it->second);
      myTable->setContent(compIndex, 0, it->first);
      myTable->setContent(compIndex++, 1, averageHistogramValues(*it->second, a.getEtaMaxMaterial()), 5);
    }
    rCompStack->Draw();
    compLegend->Draw();

    myPad = myCanvas->GetPad(2);
    myPad->cd();
    std::map<std::string, TH1D*>& iActiveComps = a.getHistoActiveComponentsI();
    compIndex = 1;
    for (std::map<std::string, TH1D*>::iterator it = iActiveComps.begin(); it != iActiveComps.end(); ++it) {
      it->second->SetLineColor(Palette::color(compIndex));
      it->second->SetFillColor(Palette::color(compIndex));
      it->second->SetXTitle("#eta");
      it->second->SetTitle(it->first.c_str());
      iCompStack->Add(it->second);
      myTable->setContent(compIndex++, 2, averageHistogramValues(*it->second, a.getEtaMaxMaterial()), 5);
    }
    iCompStack->Draw();
    compLegend->Draw();

    myContent->addItem(myTable);

    myImage = new RootWImage(myCanvas, 2*vis_min_canvas_sizeX, vis_min_canvas_sizeY);
    myImage->setComment("Radiation and interaction length distribution in eta by component type in modules");
    myImage->setName("riDistrComp");
    myContent->addItem(myImage);



    // Work area re-init
    myCanvas = new TCanvas(name_countourMaterial.c_str());
    myCanvas->SetFillColor(color_plot_background);
    myCanvas->Divide(2, 1);
    myPad = myCanvas->GetPad(0);
    myPad->SetFillColor(color_pad_background);
    myPad = myCanvas->GetPad(1);
    myPad->cd();
    // Countour plots
    myContent = new RootWContent("Material distribution", true);
    myPage->addContent(myContent);

#ifdef MATERIAL_SHADOW        
    // radiation length in isolines
    ir = (TH2D*)a.getHistoIsoR().Clone();
    ir->SetNameTitle("isor", "Radiation Length Contours");
    ir->SetContour(temperature_levels, NULL);
    ir->SetXTitle("z");
    ir->SetYTitle("r");
    ir->Draw("COLZ");
    myPad = myCanvas->GetPad(2);
    myPad->cd();
    // interaction length in isolines
    ii = (TH2D*)a.getHistoIsoI().Clone();
    ii->SetNameTitle("isoi", "Interaction Length Contours");
    ii->SetContour(temperature_levels, NULL);
    ii->SetXTitle("z");
    ii->SetYTitle("r");
    ii->Draw("COLZ");
    // Write isoline plots to web page
    myImage = new RootWImage(myCanvas, 2*vis_min_canvas_sizeX, vis_min_canvas_sizeY);
    myImage->setComment("Material 2D distributions");
    myImage->setName("matShadow");
    myContent->addItem(myImage);
#endif // MATERIAL_SHADOW

    // Radiation length plot
    myCanvas = new TCanvas(name_mapMaterialRadiation.c_str());
    myCanvas->SetFillColor(color_plot_background);
    myCanvas->cd();
    mapRad = (TH2D*)a.getHistoMapRadiation().Clone();
    mapRad->SetContour(vis_temperature_levels, NULL);
    //myCanvas->SetLogz();
    mapRad->Draw("COLZ");
    myImage = new RootWImage(myCanvas, vis_std_canvas_sizeX, vis_min_canvas_sizeY);
    myImage->setComment("Radiation length material map");
    myImage->setName("matMapR");
    myContent->addItem(myImage);

    // Interaction length plot
    myCanvas = new TCanvas(name_mapMaterialInteraction.c_str());
    myCanvas->SetFillColor(color_plot_background);
    myCanvas->cd();
    mapInt = (TH2D*)a.getHistoMapInteraction().Clone();
    mapInt->SetContour(vis_temperature_levels, NULL);
    mapInt->Draw("COLZ");
    myImage = new RootWImage(myCanvas, vis_std_canvas_sizeX, vis_min_canvas_sizeY);
    myImage->setComment("Interaction length material map");
    myImage->setName("matMapI");
    myContent->addItem(myImage);

    // Nuclear interactions
    myContent = new RootWContent("Nuclear interactions", true);
    myPage->addContent(myContent);

    // Number of hits
    myCanvas = new TCanvas(name_hadronsHitsNumber.c_str());
    myCanvas->SetFillColor(color_plot_background);
    myCanvas->Divide(2, 1);
    myPad = myCanvas->GetPad(0);
    myPad->SetFillColor(color_pad_background);
    myPad = myCanvas->GetPad(1);
    myPad->cd();
    TGraph* hadronTotalHitsGraph = new TGraph(a.getHadronTotalHitsGraph());
    TGraph* hadronAverageHitsGraph = new TGraph(a.getHadronAverageHitsGraph());
    hadronTotalHitsGraph->SetMarkerStyle(8);
    hadronTotalHitsGraph->SetMarkerColor(kBlack);
    hadronTotalHitsGraph->SetMinimum(0);
    hadronTotalHitsGraph->Draw("alp");
    hadronAverageHitsGraph->SetMarkerStyle(8);
    hadronAverageHitsGraph->SetMarkerColor(kRed);
    hadronAverageHitsGraph->Draw("same lp");

    // Number of hits
    std::vector<TGraph> hadronGoodTracksFraction=a.getHadronGoodTracksFraction();
    std::vector<double> hadronNeededHitsFraction=a.getHadronNeededHitsFraction();
    myPad = myCanvas->GetPad(2);
    myPad->cd();
    TLegend* myLegend = new TLegend(0.75, 0.16, .95, .40);
    // Old-style palette by Stefano, with custom-generated colors
    // Palette::prepare(hadronGoodTracksFraction.size()); // there was a 120 degree phase here
    // Replaced by the libreOffice-like palette
    TH1D* ranger = new TH1D(name_hadTrackRanger.c_str(),"", 100, 0, a.getEtaMaxMaterial());
    ranger->SetMaximum(1.);
    TAxis* myAxis;
    myAxis = ranger->GetXaxis();
    myAxis->SetTitle("#eta");
    myAxis = ranger->GetYaxis();
    myAxis->SetTitle("Tracks fraction");
    ranger->Draw();
    ostringstream tempSS;
    std::map<int, std::string> fractionTitles;
    for (unsigned int i=0;
         i<hadronGoodTracksFraction.size();
         ++i) {
      TGraph& myGraph = hadronGoodTracksFraction.at(i);
      //std::cerr << "Good Hadrons fractions at (" << i <<") has " << myGraph.GetN() << " points" << std::endl;
      //double xx, yy;
      //myGraph.GetPoint(myGraph.GetN()-1, xx, yy);
      //std::cerr << "Last point (x,y) = ("<< xx <<", " << yy <<")" << std::endl;
      averages[i] = Analyzer::average(myGraph, geom_range_eta_regions);
      closeGraph(myGraph);
      myGraph.SetFillColor(Palette::color(i+1));
      myGraph.Draw("same F");
      tempSS.str("");
      if (hadronNeededHitsFraction.at(i)!=Analyzer::ZeroHitsRequired) {
        if (hadronNeededHitsFraction.at(i)==Analyzer::OneHitRequired)
          tempSS << "1 hit required";
        else
          tempSS << int(hadronNeededHitsFraction.at(i)*100)
            << "%% hits required";
        fractionTitles[i]=tempSS.str();
        myLegend->AddEntry(&myGraph, fractionTitles[i].c_str(), "F");
      }
    }
    ranger->Draw("sameaxis");
    myLegend->Draw();
    myImage = new RootWImage(myCanvas, 2*vis_min_canvas_sizeX, vis_min_canvas_sizeY);
    myImage->setComment("Hits occupancy & track efficiency for hadrons");
    myImage->setName("hadHitsTracks");
    myContent->addItem(myImage);

    //if (name=="outer") {    
    // Summary table
    RootWContent& summaryContent = myPage->addContent("Summary", false);
    RootWTable& cutsTable = summaryContent.addTable();
    RootWTable& summaryTable = summaryContent.addTable();
    summaryTable.setContent(0,0,"Clean pions");

    // Table explaining the cuts
    cutsTable.setContent(0,0,"Region");
    cutsTable.setContent(1,0,"etaMin");
    cutsTable.setContent(2,0,"etaMax");

    myTable = &cutsTable;
    for (unsigned int iBorder=0; iBorder<geom_name_eta_regions.size()-1; ++iBorder) {
      myTable->setContent(0,iBorder+1,geom_name_eta_regions[iBorder+1]);
      label.str(""); label << std::fixed << std::setprecision(1) << geom_range_eta_regions[iBorder];
      myTable->setContent(1,iBorder+1,label.str());
      label.str(""); label << std::fixed << std::setprecision(1) << geom_range_eta_regions[iBorder+1];
      myTable->setContent(2,iBorder+1,label.str());
    }

    int delta=1;
    for (unsigned int i=0;
         i<hadronGoodTracksFraction.size();
         ++i) {
      if (fractionTitles[i]!="") {
        summaryTable.setContent(i+delta,0,fractionTitles[i]);
        int j=1;
        double myValue;
        for ( std::vector<double>::iterator it = averages[i].begin();
              it != averages[i].end(); ++it ) {
          //std::cout << "average: " << (*it) << std::endl;
          myValue = 100 * (1 - (*it));
          summaryTable.setContent(i+delta,j, myValue,4);
          summaryTable.setContent(0,j, geom_name_eta_regions[j]);
          addSummaryLabelElement(fractionTitles[i]+"("+geom_name_eta_regions[j]+") for "+name);
          addSummaryElement(myValue);
          j++;
        }
      } else delta--;
    }
    summaryContent.addItem(materialSummaryTable);
    //} else {
    //  delete materialSummaryTable;
    //}

    if (debugServices) {
        drawInactiveSurfacesSummary(materialBudget, *myPage);
    }

  }

  // private
  /**
   * This function bundles the placement of a collection of individual modules in a ROOT geometry tree for
   * visualisation. It loops through the provided module vectors, determining their modules' corners and position
   * in space. Using that information, it adds a ROOT shape and a 3D transformation to a volume assembly
   * note from the geometry tree for each module found in the vectors.
   * @param layers A pointer to the list of layers or discs that is to be displayed
   * @param v A pointer to a template volume that is to be adjusted to the module shape
   * @param t A pointer to a transformation object that will describe the template volume's position in space
   * @param a A pointer to the assembly node that the template volume will be added to
   * @param counter The element counter that keeps track of how many volumes have been added to the geometry tree
   * @return The new value of the element counter
   */
  int Vizard::detailedModules(std::vector<Layer*>* layers,
                              TGeoVolume* v, TGeoCombiTrans* t, TGeoVolumeAssembly* a, int counter) {
/*    Layer* current;
    Module* mod;
    if (!layers->empty()) {
      //  init of volume object for modules
      v = gm->MakeArb8("", medact, 0);
      v->SetLineColor(kRed);
      // layer loop
      for (unsigned int i = 0; i < layers->size(); i++) {
        current = layers->at(i);
        // module loop
        for (unsigned int j = 0; j < current->getModuleVector()->size(); j++) {
          mod = current->getModuleVector()->at(j);
          // place volume v according to information in module mod
          t = modulePlacement(mod, v);
          // add volume v to scene graph using translation t
          a->AddNode(v, counter, t);
          counter++;
        }
      }
    }
    else std::cout << "detailedModules(): layers vector is empty." << std::endl;*/
    return counter;
  }

  /**
   * This geometry function computes the transformation matrix that describes the position of a given module
   * in space. It also sets the shape of the provided template volume to correspond to that of the module.
   * @param m A pointer to the module object that needs to be visualised
   * @param v A pointer to the template volume that will represent the module in the visualisation
   * @return A pointer to the finished transformation matrix object
   */
  TGeoCombiTrans* Vizard::modulePlacement(Module* m, TGeoVolume* v) {
    XYZVector ex, ey, ez, b, c, d, p;
    TGeoArb8* arb;
    TGeoRotation* rot;
    TGeoCombiTrans* tr;
    // copy of module placement parameters in Module class
/*    b = m->getCorner(1) - m->getCorner(0);
    c = m->getCorner(2) - m->getCorner(0);
    d = m->getCorner(3) - m->getCorner(0);
    ex = b / b.R();
    p = (d.Dot(ex) * ex);
    // unit vectors for module coordinate system
    ey = d - p;
    ey = ey / ey.R();
    ez = ex.Cross(ey);
    // set vertices in volume v according to extracted module measurements
    arb = (TGeoArb8*)(v->GetShape());
    for (int i = 0; i < 5; i = i + 4) {
      arb->SetVertex(i, 0, 0);
      arb->SetVertex(i + 1, b.R(), 0);
      arb->SetVertex(i + 2, c.Dot(ex), c.Dot(ey));
      arb->SetVertex(i + 3, d.Dot(ex), d.Dot(ey));
    }
    // set position of module within the tracker volume
    double matrix[9];
    matrix[0] = ex.X();
    matrix[1] = ey.X();
    matrix[2] = ez.X();
    matrix[3] = ex.Y();
    matrix[4] = ey.Y();
    matrix[5] = ez.Y();
    matrix[6] = ex.Z();
    matrix[7] = ey.Z();
    matrix[8] = ez.Z();
    rot = new TGeoRotation();
    rot->SetMatrix(matrix);
    // save position in transformation object
    tr = new TGeoCombiTrans(m->getCorner(0).X(), m->getCorner(0).Y(), m->getCorner(0).Z(), rot); */
    return tr;
  }

  /**
   * This function computes the average of a range of histogram bins: from the first to the one that includes a
   * cutoff value along the axis.
   * @param histo A reference to the histogram data
   * @param cutoff The cutoff value
   * @return The average value of the bins within range
   */
  double Vizard::averageHistogramValues(TH1D& histo, double cutoff) {
    double avg = 0.0;
    int cobin = 1;
    // find last relevant bin
    while ((cobin < histo.GetNbinsX()) && (histo.GetBinLowEdge(cobin) < cutoff)) cobin++;
    // calculate average
   // if (cobin >= histo.GetNbinsX() - 1) avg = histo.GetMean();
   // else {
      for (int i = 1; i <= cobin; i++) avg = avg + histo.GetBinContent(i) / (double)cobin;
   // }
    return avg;
  }

  /**
   * This function computes the average of a range of histogram bins: from the first to the one that includes a
   * cutoff value along the axis.
   * @param histo A reference to the histogram data
   * @param cutoffStart The lower cutoff value
   * @param cutoffEnd The upper cutoff value
   * @return The average value of the bins within range
   */
  double Vizard::averageHistogramValues(TH1D& histo, double cutoffStart, double cutoffEnd) {
    double avg = 0.0;
    int coBinStart = 1;
    int coBinEnd = 1;
    if (cutoffStart >= cutoffEnd) return 0;
    // find first relevant bin
    while ((coBinStart < histo.GetNbinsX()) && (histo.GetBinLowEdge(coBinStart) < cutoffStart)) coBinStart++;
    coBinEnd=coBinStart;
    // find last relevant bin
    while ((coBinEnd < histo.GetNbinsX()) && (histo.GetBinLowEdge(coBinEnd) < cutoffEnd)) coBinEnd++;
    double coBinN=coBinEnd-coBinStart+1; // TODO: IMPORTANT check this
    // calculate average
    if (coBinStart> histo.GetNbinsX() - 1) coBinStart= histo.GetNbinsX() - 1;
    if (coBinEnd > histo.GetNbinsX() - 1) coBinEnd= histo.GetNbinsX() - 1;
    for (int i = coBinStart; i <= coBinEnd; i++) avg = avg + histo.GetBinContent(i) / coBinN;
    return avg;
  }


  std::string Vizard::getSummaryString() {
    return summaryCsv_;
  }

  std::string Vizard::getSummaryLabelString() {
    return summaryCsvLabels_;
  }

  void Vizard::setSummaryString(std::string myString) {
    summaryCsv_ = myString;
  }

  void Vizard::setSummaryLabelString(std::string myString) {
    summaryCsvLabels_ = myString;
  }

  void Vizard::addSummaryElement(std::string element, bool first /*= false*/ ) {
    if (!first) summaryCsv_+=csv_separator;
    summaryCsv_+=element;
  }

  void Vizard::addSummaryLabelElement(std::string element, bool first /*= false*/ ) {
    if (!first) summaryCsvLabels_+=csv_separator;
    summaryCsvLabels_+=element;
  }

  void Vizard::addSummaryElement(double element, bool first /*= false*/ ) {
    std::ostringstream myElement;
    std::string myString;
    myElement.str("");
    myElement << element;
    addSummaryElement(myElement.str(), first);
  }

  void Vizard::addOccupancyElement(std::string element) {
    // 2 is a magic adjustment factoroccupancyCsv_ += element;
    occupancyCsv_ += csv_separator;
  }

  void Vizard::addOccupancyElement(double element) {
    std::ostringstream myElement;
    std::string myString;
    myElement.str("");
    myElement << element;
    addOccupancyElement(myElement.str());
  }

  void Vizard::addOccupancyEOL() {
    occupancyCsv_ += "\n";
  }

  /**
   * This function draws the profile of hits obtained by the analysis of the geometry
   * together with the summaries in tables with the rootweb library. It also actually does a couple of
   * calculations to count modules and such, to put the results in the tables.
   * @param analyzer A reference to the analysing class that examined the material budget and filled the histograms
   * @param site the RootWSite object for the output
   */
  bool Vizard::geometrySummary(Analyzer& analyzer, Tracker& tracker, SimParms& simparms, InactiveSurfaces* inactive, RootWSite& site, std::string name) {
    trackers_.push_back(&tracker);

    std::map<std::string, double>& tagMapWeight = analyzer.getTagWeigth();
    

    std::string pageTitle = "Geometry";
    if (name!="") pageTitle+=" (" +name+")";
    
    RootWPage* myPage = new RootWPage(pageTitle);
    // TODO: the web site should decide which page to call index.html

    std::string pageAddress="index"+name+".html";
    myPage->setAddress(pageAddress);

    site.addPage(myPage, 100);
    RootWContent* myContent;


    // Inactive surfaces
    double inactiveSurfacesTotalMass;
    if (inactive) {
      std::vector<InactiveElement>& inactiveBarrelServices = inactive->getBarrelServices();
      std::vector<InactiveElement>& inactiveEndcapServices = inactive->getEndcapServices();
      std::vector<InactiveElement>& inactiveSupports = inactive->getSupports();
      std::vector<InactiveElement> allInactives;
      allInactives.reserve( inactiveBarrelServices.size() + inactiveEndcapServices.size() + inactiveSupports.size() );
      allInactives.insert(allInactives.end(), inactiveBarrelServices.begin(), inactiveBarrelServices.end() );
      allInactives.insert(allInactives.end(), inactiveEndcapServices.begin(), inactiveEndcapServices.end() );
      allInactives.insert(allInactives.end(), inactiveSupports.begin(), inactiveSupports.end() );
      inactiveSurfacesTotalMass = 0;
      for (const auto elem : allInactives ) {
        if (elem.getTotalMass()>0) inactiveSurfacesTotalMass += elem.getTotalMass();
      }
    }

    //********************************//
    //*                              *//
    //*       Layers and disks       *//
    //*                              *//
    //********************************//
    myContent = new RootWContent("Layers and disks");
    myPage->addContent(myContent);


    // Build the module type maps
    // with a pointer to a sample module
    // Build the layer summary BTW

    class LayerDiskSummaryVisitor : public ConstGeometryVisitor {
    public:
      RootWTable* layerTable = new RootWTable();
      RootWTable* diskTable = new RootWTable();
      RootWTable* ringTable = new RootWTable();
      std::map<std::string, std::set<std::string> > tagMapPositions;
      std::map<std::string, int> tagMapCount;
      std::map<std::string, long> tagMapCountChan;
      std::map<std::string, double> tagMapMaxStripOccupancy;
      std::map<std::string, double> tagMapAveStripOccupancy;
      std::map<std::string, double> tagMapMaxHitOccupancy;
      std::map<std::string, double> tagMapAveHitOccupancy;
      std::map<std::string, double> tagMapAveRphiResolution;
      std::map<std::string, double> tagMapAveYResolution;
      std::map<std::string, double> tagMapAveRphiResolutionTrigger;
      std::map<std::string, double> tagMapAveYResolutionTrigger;
      std::map<std::string, double> tagMapSensorPowerAvg;
      std::map<std::string, double> tagMapSensorPowerMax;
      std::map<std::string, const DetectorModule*> tagMap;
      std::map<int, const EndcapModule*> ringTypeMap;

      int nBarrelLayers=0;
      int nDisks=0;
      int totalBarrelModules = 0;
      int totalEndcapModules = 0;

      double totArea = 0;
      int totCountMod = 0;
      int totCountSens = 0;
      long totChannel = 0;
      double totalSensorPower = 0;

      double nMB;

      void preVisit() {
        layerTable->setContent(0, 0, "Layer");
        layerTable->setContent(1, 0, "r");
        layerTable->setContent(2, 0, "z_max");
        layerTable->setContent(3, 0, "# mod");
        layerTable->setContent(4, 0, "# rods");
        diskTable->setContent(0, 0, "Disk");
        diskTable->setContent(1, 0, "z");
        diskTable->setContent(2, 0, "# mod");
        ringTable->setContent(0, 0, "Ring");
        ringTable->setContent(1, 0, "r"+subStart+"min"+subEnd);
        ringTable->setContent(2, 0, "r"+subStart+"low"+subEnd);
        ringTable->setContent(3, 0, "r"+subStart+"high"+subEnd);
        ringTable->setContent(4, 0, "r"+subStart+"max"+subEnd);
      }

      void visit(const SimParms& s) override { nMB = s.numMinBiasEvents(); }

      void visit(const Layer& l) override {
        if (l.maxZ() < 0.) return;
        ++nBarrelLayers;
        int nModules = l.totalModules();
        totalBarrelModules += nModules;
        layerTable->setContent(0, nBarrelLayers, l.myid());
        layerTable->setContent(1, nBarrelLayers, l.placeRadius(), coordPrecision);
        layerTable->setContent(2, nBarrelLayers, l.maxZ(), coordPrecision);
        layerTable->setContent(3, nBarrelLayers, nModules);
        layerTable->setContent(4, nBarrelLayers, l.numRods());
      }

      void visit(const Disk& d) override {
        if (d.averageZ() < 0.) return;
        ++nDisks;
        int nModules = d.totalModules();
        totalEndcapModules += nModules;
        diskTable->setContent(0, nDisks, d.myid());
        diskTable->setContent(1, nDisks, d.averageZ(), coordPrecision);
        diskTable->setContent(2, nDisks, nModules);
      }

      void visit(const Module& m) override {
        TagMaker tmak(m);

        std::string aSensorTag = tmak.sensorGeoTag;
        tagMapPositions[aSensorTag].insert(tmak.posTag);
        tagMapCount[aSensorTag]++;
        tagMapCountChan[aSensorTag] += m.totalChannels();
        tagMapMaxStripOccupancy[aSensorTag] = MAX(m.stripOccupancyPerEvent()*nMB, tagMapMaxStripOccupancy[aSensorTag]);
        tagMapMaxHitOccupancy[aSensorTag] = MAX(m.hitOccupancyPerEvent()*nMB, tagMapMaxHitOccupancy[aSensorTag]);
        tagMapAveStripOccupancy[aSensorTag] += m.stripOccupancyPerEvent()*nMB;
        tagMapAveHitOccupancy[aSensorTag] += m.hitOccupancyPerEvent()*nMB;
        tagMapAveRphiResolution[aSensorTag] += m.resolutionLocalX();
        tagMapAveYResolution[aSensorTag] += m.resolutionLocalY();
        //tagMapAveRphiResolutionTrigger[aSensorTag] += m.resolutionRPhiTrigger();
        //tagMapAveYResolutionTrigger[aSensorTag] += m.resolutionYTrigger();
        tagMapSensorPowerAvg[aSensorTag] += m.irradiationPower();
        if (tagMapSensorPowerMax[aSensorTag] < m.irradiationPower()) tagMapSensorPowerMax[aSensorTag] = m.irradiationPower();
        totCountMod++;
        totCountSens += m.numSensors();
        totChannel += m.totalChannels();
        totArea += m.area()*m.numSensors();
        totalSensorPower += m.irradiationPower();
        if (tagMap.find(aSensorTag)==tagMap.end()){
          // We have a new sensor geometry
          tagMap[aSensorTag] = &m;
        }
      }

      void visit(const EndcapModule& m) override {
        if (m.disk() != 1 && m.side() != 1) return;
        if (ringTypeMap.find(m.ring())==ringTypeMap.end()){
          // We have a new sensor geometry
          ringTypeMap[m.ring()] = &m;
        }

      }

      void postVisit() {
        layerTable->setContent(0, nBarrelLayers+1, "Total");
        layerTable->setContent(3, nBarrelLayers+1, totalBarrelModules);
        diskTable->setContent(0, nDisks+1, "Total");
        diskTable->setContent(2, nDisks+1, totalEndcapModules*2);

        std::ostringstream myName;
        for (auto typeIt = ringTypeMap.begin();
             typeIt!=ringTypeMap.end(); typeIt++) {
          auto* anEC = (*typeIt).second;
          int aRing=(*typeIt).first;
          ringTable->setContent(0, aRing, aRing);
          ringTable->setContent(1, aRing, anEC->minR(), coordPrecision);
          ringTable->setContent(2, aRing, sqrt(pow(anEC->minR(),2)+pow(anEC->minWidth()/2.,2)), coordPrecision); // Ugly, this should be accessible as a method
          ringTable->setContent(3, aRing, anEC->minR()+anEC->length(), coordPrecision);
          ringTable->setContent(4, aRing, anEC->maxR(), coordPrecision);
        }
      }
    };

    LayerDiskSummaryVisitor v;
    v.preVisit();
    simparms.accept(v);
    tracker.accept(v);
    v.postVisit();

    myContent->addItem(v.layerTable);
    myContent->addItem(v.diskTable);
    myContent->addItem(v.ringTable);





    double totalPower=0; 
    double totalCost=0;
    double moduleTotalWeight=0;

    std::ostringstream aName;
    std::ostringstream aTag;
    std::ostringstream aType;
    std::ostringstream aThickness;
    std::ostringstream aModuleArea;
    std::ostringstream aTotalArea;
    std::ostringstream aStripOccupancy;
    std::ostringstream aHitOccupancy;
    std::ostringstream anRphiResolution;
    std::ostringstream aYResolution;
    std::ostringstream anRphiResolutionTrigger;
    std::ostringstream aYResolutionTrigger;
    std::ostringstream aPitchPair;
    std::ostringstream aStripLength;
    std::ostringstream aSegment;
    std::ostringstream anNstrips;
    std::ostringstream aNumberMod;
    std::ostringstream aNumberSens;
    std::ostringstream aChannel;
    std::ostringstream aPower;
    std::ostringstream aPowerPerModule;
    std::ostringstream aSensorPower;
    std::ostringstream aSensorPowerPerModuleAvg;
    std::ostringstream aSensorPowerPerModuleMax;
    std::ostringstream aCost;
    std::ostringstream aWeight;
    int barrelCount=0;
    int endcapCount=0;

    //********************************//
    //*                              *//
    //*       Modules                *//
    //*                              *//
    //********************************//
    myContent = new RootWContent("Modules", false);
    myPage->addContent(myContent);
    RootWTable* moduleTable = new RootWTable(); myContent->addItem(moduleTable);

    static const int tagRow = 1;
    static const int typeRow = 2;
    static const int thicknessRow = 3;
    static const int moduleAreaRow = 4;
    static const int totalAreaRow = 5;
    static const int numbermodsRow = 6;
    static const int numbersensRow = 7;
    static const int channelRow = 8;
    static const int nstripsRow = 9;
    static const int segmentsRow = 10;
    static const int striplengthRow = 11;
    static const int pitchpairsRow = 12;
    static const int rphiResolutionRow = 13;
    static const int yResolutionRow = 14;
    static const int rphiResolutionTriggerRow = 15;
    static const int yResolutionTriggerRow = 16;
    static const int stripOccupancyRow = 17;
    static const int hitOccupancyRow = 18;
    static const int powerPerModuleRow = 19;
    static const int sensorPowerPerModuleAvgRow = 20;
    static const int sensorPowerPerModuleMaxRow = 21;
    static const int powerRow = 22;
    static const int sensorPowerRow = 23;
    static const int costRow = 24;
    static const int moduleWeightRow = 25;
    static const int inactiveWeightRow = 26;
    static const int totalWeightRow = 27;

    // Row names
    moduleTable->setContent(tagRow, 0, "Tag");
    moduleTable->setContent(typeRow, 0, "Type");
    moduleTable->setContent(thicknessRow, 0, "Sensor spacing");
    moduleTable->setContent(moduleAreaRow, 0, "Sensor area (mm"+superStart+"2"+superEnd+")");
    moduleTable->setContent(totalAreaRow, 0, "Total area (m"+superStart+"2"+superEnd+")");
    moduleTable->setContent(stripOccupancyRow, 0, "Strip Occ (max/av)");
    moduleTable->setContent(hitOccupancyRow, 0, "Hit Occ (max/av)");
    moduleTable->setContent(rphiResolutionRow, 0, "R/Phi resolution ("+muLetter+"m)");
    moduleTable->setContent(yResolutionRow, 0, "Y resolution ("+muLetter+"m)");
    moduleTable->setContent(rphiResolutionTriggerRow, 0, "R/Phi resolution [pt] ("+muLetter+"m)");
    moduleTable->setContent(yResolutionTriggerRow, 0, "Y resolution [pt] ("+muLetter+"m)");
    moduleTable->setContent(pitchpairsRow, 0, "Pitch (min/max)");
    moduleTable->setContent(striplengthRow, 0, "Strip length");
    moduleTable->setContent(segmentsRow, 0, "Segments x Chips");
    moduleTable->setContent(nstripsRow, 0, "Chan/Sensor");
    moduleTable->setContent(numbermodsRow, 0, "N. mod");
    moduleTable->setContent(numbersensRow, 0, "N. sens");
    moduleTable->setContent(channelRow, 0, "Channels (M)");
    moduleTable->setContent(powerRow, 0, "FE Power (kW)");
    moduleTable->setContent(sensorPowerRow, 0, "Sensor power (kW)");
    moduleTable->setContent(powerPerModuleRow, 0, "FE Power/mod (mW)");
    moduleTable->setContent(sensorPowerPerModuleAvgRow, 0, "Agerage sensor power/mod (mW)");
    moduleTable->setContent(sensorPowerPerModuleMaxRow, 0, "Max sensor power/mod (mW)");
    moduleTable->setContent(costRow, 0, "Cost (MCHF)");
    moduleTable->setContent(moduleWeightRow, 0, "Weight (av, g)");
    moduleTable->setContent(inactiveWeightRow, 0, "Service Weight");
    moduleTable->setContent(totalWeightRow, 0, "Total Weight");

    int loPitch;
    int hiPitch;


    setOccupancyString("");

    addOccupancyElement(tracker.myid());
    addOccupancyElement("");
    addOccupancyElement("");
    addOccupancyEOL();
    addOccupancyElement("radius");
    addOccupancyElement("occupancy [%]");
    addOccupancyElement("rphi resolution [um]");

    // Summary cycle: prepares the rows cell by cell
    int iType=0;

    for (auto tagMapIt=v.tagMap.begin(); tagMapIt!=v.tagMap.end(); tagMapIt++) {
      ++iType;
      // Name
      aName.str("");
      auto aModule=(*tagMapIt).second;
      if (dynamic_cast<const BarrelModule*>(aModule)) {
        aName << std::dec << "B" << subStart << ++barrelCount << subEnd;
      }
      if (dynamic_cast<const EndcapModule*>(aModule)) {
        aName << std::dec << "E" << subStart << ++endcapCount << subEnd;
      }
      // Tag
      aTag.str("");
      //aTag << smallStart << aModule->getTag() << smallEnd;
      aTag << smallStart;
      for (std::set<std::string>::iterator strIt = v.tagMapPositions[(*tagMapIt).first].begin();
           strIt!=v.tagMapPositions[(*tagMapIt).first].end(); ++strIt) 
        aTag << (*strIt) << "<br/> ";
      aTag << smallEnd;
      // Type
      aType.str("");
      aType << (*tagMapIt).second->moduleType();
      // Thickness
      aThickness.str("");
      aThickness << (*tagMapIt).second->dsDistance();
      // Area
      aModuleArea.str("");
      aModuleArea << std::dec << std::fixed << std::setprecision(areaPrecision) << (*tagMapIt).second->area();
      aTotalArea.str("");
      aTotalArea << std::dec << std::fixed << std::setprecision(areaPrecision) << (*tagMapIt).second->area() *
        (*tagMapIt).second->numSensors() * v.tagMapCount[(*tagMapIt).first] * 1e-6;
      // if ((*tagMapIt).second->getArea()<0) { anArea << "XXX"; } // TODO: what's this?
      // Occupancy
      aStripOccupancy.str("");
      aHitOccupancy.str("");
      aStripOccupancy << std::dec << std::fixed << std::setprecision(occupancyPrecision) <<  v.tagMapMaxStripOccupancy[(*tagMapIt).first]*100<< "/" <<v.tagMapAveStripOccupancy[(*tagMapIt).first]*100/v.tagMapCount[(*tagMapIt).first] ; // Percentage
      aHitOccupancy << std::dec << std::fixed << std::setprecision(occupancyPrecision) <<  v.tagMapMaxHitOccupancy[(*tagMapIt).first]*100<< "/" <<v.tagMapAveHitOccupancy[(*tagMapIt).first]*100/v.tagMapCount[(*tagMapIt).first] ; // Percentage

      addOccupancyEOL();
      addOccupancyElement((aModule->minR() + aModule->maxR())/2);
      addOccupancyElement(v.tagMapAveStripOccupancy[(*tagMapIt).first]*100/v.tagMapCount[(*tagMapIt).first]);
      addOccupancyElement(v.tagMapAveHitOccupancy[(*tagMapIt).first]*100/v.tagMapCount[(*tagMapIt).first]);

      // RphiResolution
      anRphiResolution.str("");
      anRphiResolution << std::dec << std::fixed << std::setprecision(rphiResolutionPrecision) << v.tagMapAveRphiResolution[(*tagMapIt).first] / v.tagMapCount[(*tagMapIt).first] * 1000; // mm -> um
      // YResolution
      aYResolution.str("");
      aYResolution << std::dec << std::fixed << std::setprecision(rphiResolutionPrecision) << v.tagMapAveYResolution[(*tagMapIt).first] / v.tagMapCount[(*tagMapIt).first] * 1000; // mm -> um

      // RphiResolution (trigger)
      anRphiResolutionTrigger.str("");
      if ( v.tagMapAveRphiResolutionTrigger[(*tagMapIt).first] != v.tagMapAveRphiResolution[(*tagMapIt).first] )
        anRphiResolutionTrigger << std::dec << std::fixed << std::setprecision(rphiResolutionPrecision) << v.tagMapAveRphiResolutionTrigger[(*tagMapIt).first] / v.tagMapCount[(*tagMapIt).first] * 1000; // mm -> um
      // YResolution (trigger)
      aYResolutionTrigger.str("");
      if ( v.tagMapAveYResolutionTrigger[(*tagMapIt).first] != v.tagMapAveYResolution[(*tagMapIt).first] )
        aYResolutionTrigger << std::dec << std::fixed << std::setprecision(rphiResolutionPrecision) << v.tagMapAveYResolutionTrigger [(*tagMapIt).first] / v.tagMapCount[(*tagMapIt).first] * 1000; // mm -> um


      // Pitches
      aPitchPair.str("");
      loPitch=int((*tagMapIt).second->outerSensor().minPitch()*1e3);
      hiPitch=int((*tagMapIt).second->outerSensor().maxPitch()*1e3);
      addOccupancyElement((loPitch+hiPitch)/2);

      if (loPitch==hiPitch) {
        aPitchPair << std::dec << std::fixed << std::setprecision(pitchPrecision) << loPitch;
      } else {
        aPitchPair << std::dec << std::fixed << std::setprecision(pitchPrecision)<< loPitch
          << "/" << std::fixed << std::setprecision(pitchPrecision) << hiPitch;
      }

      // Strip Lengths and segmentation
      aStripLength.str("");
      aSegment.str("");
      // One number only if all the same
      if ((*tagMapIt).second->minSegments() == (*tagMapIt).second->maxSegments()) {
        // Strip length
        aStripLength << std::fixed << std::setprecision(stripLengthPrecision)
          << (*tagMapIt).second->length()/(*tagMapIt).second->minSegments();  // CUIDADO!!!! what happens with single sided modules????
        // Segments
        aSegment << std::dec << (*tagMapIt).second->minSegments()
          << "x" << (*tagMapIt).second->outerSensor().numROCX();
      } else { // They are different
        for (int iFace=0; iFace<(*tagMapIt).second->numSensors(); ++iFace) {
          // Strip length
          aStripLength << std::fixed << std::setprecision(stripLengthPrecision)
            << (*tagMapIt).second->length()/(*tagMapIt).second->sensors().at(iFace).numSegments();
          // Segments
          aSegment << std::dec << (*tagMapIt).second->sensors().at(iFace).numSegments()
            << "x" << (*tagMapIt).second->sensors().at(iFace).numROCX();
          if (iFace<(*tagMapIt).second->numSensors() - 1) {
            aStripLength << ", ";
            aSegment << ", ";
          }
        }
      }

      // Nstrips
      anNstrips.str("");
      if ( (*tagMapIt).second->minChannels() == (*tagMapIt).second->maxChannels()) {
        anNstrips << std::dec << (*tagMapIt).second->minChannels();
      } else {
        for (int iFace=0; iFace<(*tagMapIt).second->numSensors(); ++iFace) {
          anNstrips << std::dec << (*tagMapIt).second->sensors().at(iFace).numChannels();
          if (iFace<(*tagMapIt).second->numSensors()-1) anNstrips << ", ";
        }
      }


      // Number Mod
      aNumberMod.str("");
      aNumberMod << std::dec << v.tagMapCount[(*tagMapIt).first];
      // Number Sensor
      aNumberSens.str("");
      aNumberSens << std::dec << v.tagMapCount[(*tagMapIt).first]*((*tagMapIt).second->numSensors());
      // Channels
      aChannel.str("");
      aChannel << std::fixed << std::setprecision(millionChannelPrecision)
        << v.tagMapCountChan[(*tagMapIt).first] / 1e6 ;

      // Power (per module and total)
      aPower.str("");
      double powerPerModule =  tagMapIt->second->totalPower(); // power [mW] of a module with this # strips // CUIDADO needs to take into account numChannels
      aPower << std::fixed << std::setprecision(totalPowerPrecision) << powerPerModule * v.tagMapCount[tagMapIt->first] * 1e-6; // converted from mW to kW 
      // number of modules of this type

      aPowerPerModule.str("");
      aPowerPerModule << std::fixed << std::setprecision(modulePowerPrecision) << powerPerModule;
      totalPower += powerPerModule * v.tagMapCount[tagMapIt->first];
      // Power in sensors (per module and total)
      aSensorPower.str("");
      aSensorPowerPerModuleAvg.str("");
      aSensorPowerPerModuleMax.str("");
      double totalSensorPowerTag = v.tagMapSensorPowerAvg[tagMapIt->first];
      if (totalSensorPowerTag > 1e-6) { // non-zero checking with double
        aSensorPower << std::fixed << std::setprecision(totalPowerPrecision)
          << totalSensorPowerTag * 1e-3; // converted from W to kW
        aSensorPowerPerModuleAvg << std::fixed << std::setprecision(modulePowerPrecision)
          << totalSensorPowerTag / v.tagMapCount[tagMapIt->first] * 1e3; // converted from W to mW
        aSensorPowerPerModuleMax << std::fixed << std::setprecision(modulePowerPrecision)
          << v.tagMapSensorPowerMax[tagMapIt->first] * 1e3; // converted from W to mW
      } else { // if sensor power is 0, it means we haven't run the power analysis (-p)
        aSensorPower << "n/a";
        aSensorPowerPerModuleAvg << "n/a";
        aSensorPowerPerModuleMax << "n/a";
      }

      // Cost
      aCost.str("");
      aCost  << std::fixed << std::setprecision(costPrecision) <<
        (*tagMapIt).second->area() * 1e-2 *          // area in cm^2
        (*tagMapIt).second->numSensors() *               // number of faces
        simparms.calcCost((*tagMapIt).second->readoutType()) * // price in CHF*cm^-2
        1e-6 *                                           // conversion CHF-> MCHF
        v.tagMapCount[(*tagMapIt).first];                // Number of modules
      totalCost +=(*tagMapIt).second->area() * 1e-2 * (*tagMapIt).second->numSensors() * simparms.calcCost((*tagMapIt).second->readoutType()) * 1e-6 * v.tagMapCount[(*tagMapIt).first];

      // Weight
      aWeight.str("");
      TagMaker tmak(*aModule);
      if (tagMapWeight[tmak.sensorGeoTag] > 1e-6) { // non-zero check for double
        aWeight << std::fixed << std::setprecision(weightPrecision) <<
          tagMapWeight[tmak.sensorGeoTag] / v.tagMapCount[(*tagMapIt).first];
      } else {
        aWeight << "n/a";
      }
      moduleTotalWeight += tagMapWeight[tmak.sensorGeoTag];

      moduleTable->setContent(0, iType, aName.str());
      moduleTable->setContent(tagRow, iType, aTag.str());
      moduleTable->setContent(typeRow, iType, aType.str());
      moduleTable->setContent(stripOccupancyRow, iType, aStripOccupancy.str());
      moduleTable->setContent(hitOccupancyRow, iType, aHitOccupancy.str());
      moduleTable->setContent(rphiResolutionRow, iType, anRphiResolution.str());
      moduleTable->setContent(yResolutionRow, iType, aYResolution.str());
      moduleTable->setContent(rphiResolutionTriggerRow, iType, anRphiResolutionTrigger.str());
      moduleTable->setContent(yResolutionTriggerRow, iType, aYResolutionTrigger.str());
      moduleTable->setContent(pitchpairsRow, iType, aPitchPair.str());
      moduleTable->setContent(striplengthRow, iType, aStripLength.str());
      moduleTable->setContent(segmentsRow, iType, aSegment.str());
      moduleTable->setContent(nstripsRow, iType, anNstrips.str());
      moduleTable->setContent(numbermodsRow, iType, aNumberMod.str());
      moduleTable->setContent(numbersensRow, iType, aNumberSens.str());
      moduleTable->setContent(powerRow, iType, aPower.str());
      moduleTable->setContent(powerPerModuleRow, iType, aPowerPerModule.str());
      moduleTable->setContent(sensorPowerRow, iType, aSensorPower.str());
      moduleTable->setContent(sensorPowerPerModuleAvgRow, iType, aSensorPowerPerModuleAvg.str());
      moduleTable->setContent(sensorPowerPerModuleMaxRow, iType, aSensorPowerPerModuleMax.str());
      moduleTable->setContent(costRow, iType, aCost.str());
      moduleTable->setContent(moduleWeightRow, iType, aWeight.str());

      moduleTable->setContent(thicknessRow, iType, aThickness.str());
      moduleTable->setContent(moduleAreaRow, iType, aModuleArea.str());
      moduleTable->setContent(totalAreaRow, iType, aTotalArea.str());
      moduleTable->setContent(channelRow, iType, aChannel.str());
      // moduleTable->setContent(areaRow, iType, anArea.str());

    }

    // Summary in short
    setSummaryString(tracker.myid());
    setSummaryLabelString("Name");
    addSummaryElement(v.totArea/1e6);
    addSummaryElement(v.totCountMod);
    addSummaryElement(v.totCountSens);
    addSummaryElement(v.totChannel / 1e6);
    addSummaryElement(totalPower);
    addSummaryElement(totalCost);
    addSummaryElement(moduleTotalWeight/1.e3);
    addSummaryElement(inactiveSurfacesTotalMass/1.e3);
    addSummaryElement((moduleTotalWeight+inactiveSurfacesTotalMass)/1.e3);

    addSummaryLabelElement("Area (total) mq");
    addSummaryLabelElement("Modules");
    addSummaryLabelElement("Sensors");
    addSummaryLabelElement("Standard channels (M)");
    addSummaryLabelElement("pt channels (M)");
    addSummaryLabelElement("Power (kW)");
    addSummaryLabelElement("Cost (MCHF)");
    addSummaryLabelElement("Modules weight (kg)");
    addSummaryLabelElement("Services weight (kg)");
    addSummaryLabelElement("Total weight (kg)");

    // Score totals
    ++iType;
    moduleTable->setContent(0, iType, "Total");
    moduleTable->setContent(tagRow, iType, "");
    moduleTable->setContent(typeRow, iType, "");
    aTotalArea.str("");
    aTotalArea << emphStart << std::fixed << std::setprecision(areaPrecision) << v.totArea/1e6 << emphEnd;
    //moduleTable->setContent(areaRow, iType, anArea.str());
    //anArea.str("");
    //anArea << emphStart << std::fixed << std::setprecision(areaPrecision) << totArea/1e6
    //<< "(m" << superStart << "2" << superEnd << ")" << emphEnd;
    // moduleTable->setContent(totalAreaRow, iType, aTotalArea.str());
    moduleTable->setContent(totalAreaRow, iType, aTotalArea.str());
    moduleTable->setContent(stripOccupancyRow, iType, "");
    moduleTable->setContent(hitOccupancyRow, iType, "");
    moduleTable->setContent(rphiResolutionRow, iType, "");
    moduleTable->setContent(yResolutionRow, iType, "");
    moduleTable->setContent(pitchpairsRow, iType, "");
    moduleTable->setContent(striplengthRow, iType, "");
    moduleTable->setContent(segmentsRow, iType, "");
    moduleTable->setContent(nstripsRow, iType, "");
    aNumberMod.str("");
    aNumberMod << emphStart << v.totCountMod << emphEnd;
    aNumberSens.str("");
    aNumberSens << emphStart << v.totCountSens << emphEnd;
    moduleTable->setContent(numbermodsRow, iType, aNumberMod.str());
    moduleTable->setContent(numbersensRow, iType, aNumberSens.str());
    aChannel.str("");
    aChannel << emphStart << std::fixed
      << std::setprecision(millionChannelPrecision)
      << v.totChannel / 1e6 << emphEnd;
    moduleTable->setContent(channelRow, iType, aChannel.str());
    // aChannel.str("");
    // aChannel << emphStart << std::fixed
    // 	 << std::setprecision(millionChannelPrecision)
    // 	 << totChannelPts / 1e6 << emphEnd;
    // moduleTable->setContent(channelptRow, iType, aChannel.str());
    aPower.str("");
    aPowerPerModule.str("");
    aSensorPower.str("");
    aSensorPowerPerModuleAvg.str("");
    aSensorPowerPerModuleMax.str("");
    aCost.str("");
    aPower << std::fixed << std::setprecision(totalPowerPrecision) << totalPower * 1e-6;
    if (v.totalSensorPower > 1e-6) { // non-zero check for double
      aSensorPower << std::fixed << std::setprecision(totalPowerPrecision) << v.totalSensorPower * 1e-3;
    } else {
      aSensorPower << "n/a";
    }
    aCost    << std::fixed << std::setprecision(costPrecision) << totalCost;
    moduleTable->setContent(powerRow, iType, aPower.str());
    moduleTable->setContent(powerPerModuleRow, iType, aPowerPerModule.str());
    moduleTable->setContent(sensorPowerRow, iType, aSensorPower.str());
    moduleTable->setContent(sensorPowerPerModuleAvgRow, iType, aSensorPowerPerModuleAvg.str());
    moduleTable->setContent(sensorPowerPerModuleMaxRow, iType, aSensorPowerPerModuleMax.str());
    moduleTable->setContent(costRow, iType, aCost.str());
    aWeight.str("");
    if (moduleTotalWeight > 1e-6) { // non-zero check for double
      aWeight << std::fixed << std::setprecision(weightPrecision) << moduleTotalWeight/1.e3 << " (kg)";
    } else {
      aWeight << "n/a";
    }
    moduleTable->setContent(moduleWeightRow, iType, aWeight.str());
    aWeight.str("");
    if (inactiveSurfacesTotalMass > 1e-6) {
      aWeight << std::fixed << std::setprecision(weightPrecision) << inactiveSurfacesTotalMass/1.e3 << " (kg)";
    } else {
      aWeight << "n/a";
    }
    moduleTable->setContent(inactiveWeightRow, iType, aWeight.str());
    aWeight.str("");
    if (inactiveSurfacesTotalMass+moduleTotalWeight > 1e-6) {
      aWeight << std::fixed << std::setprecision(weightPrecision) << (moduleTotalWeight+inactiveSurfacesTotalMass)/1.e3 << " (kg)";
    } else {
      aWeight << "n/a";
    }
    moduleTable->setContent(totalWeightRow, iType, aWeight.str());

    //********************************//
    //*                              *//
    //*       Plots                  *//
    //*                              *//
    //********************************//
    RootWImage* myImage;
    TCanvas *summaryCanvas = NULL;
    TCanvas *RZCanvas = NULL;
    TCanvas *XYCanvas = NULL;
    TCanvas *XYCanvasEC = NULL;
    TCanvas *myCanvas = NULL;
    //createSummaryCanvas(tracker.getMaxL(), tracker.getMaxR(), analyzer, summaryCanvas, YZCanvas, XYCanvas, XYCanvasEC);
    createSummaryCanvasNicer(tracker, RZCanvas, XYCanvas, XYCanvasEC);
    if (name=="pixel") {
      logINFO("PIXEL HACK for beam pipe");
      TPolyLine* beampipe  = new TPolyLine();
      beampipe->SetPoint(0, 0, 45/2.);
      beampipe->SetPoint(1, 2915/2., 45/2.);
      beampipe->SetPoint(2, 3804/2., 56.6/2.);
      beampipe->SetPoint(3, 3804/2.+1164, 91/2.);
      XYCanvasEC->cd();
      drawCircle(22.5, true, 18); // "grey18"
      XYCanvas->cd();
      drawCircle(22.5, true, 18); // "grey18"
      RZCanvas->cd();
      beampipe->Draw("same");

      TPolyLine* etafour  = new TPolyLine();
      etafour->SetPoint(0, 0, 0);
      etafour->SetPoint(1, 2700, 98.9376398798);
      etafour->Draw("same");
    }
    // createColorPlotCanvas(tracker, 1, RZCanvas);


    //TVirtualPad* myPad;
    myContent = new RootWContent("Plots");
    myPage->addContent(myContent);

    if (summaryCanvas) {
      myImage = new RootWImage(summaryCanvas, vis_min_canvas_sizeX, vis_min_canvas_sizeY);
      myImage->setComment("Tracker summary: modules position in XY (endcap and barrel), YZ and number of hits vs. eta");
      myContent->addItem(myImage);
    }

    if (RZCanvas) {
      myImage = new RootWImage(RZCanvas, RZCanvas->GetWindowWidth(), RZCanvas->GetWindowHeight() );
      myImage->setComment("RZ position of the modules");
      myContent->addItem(myImage);
    }
    if (XYCanvas) {
      myImage = new RootWImage(XYCanvas, vis_min_canvas_sizeX, vis_min_canvas_sizeY);
      myImage->setComment("XY Section of the tracker barrel");
      myContent->addItem(myImage);
    }
    if (XYCanvasEC) {
      myImage = new RootWImage(XYCanvasEC, vis_min_canvas_sizeX, vis_min_canvas_sizeY);
      myImage->setComment("XY Projection of the tracker endcap(s)");
      myContent->addItem(myImage);
    }

    /*
     * myCanvas = new TCanvas("XYViewBarrel", "XYViewBarrel", vis_min_canvas_sizeX, vis_min_canvas_sizeY);
     * myCanvas->cd();
     * myPad = summaryCanvas->GetPad(padXY);
     * if (myPad) {
     * myPad->DrawClonePad();
     * myImage = new RootWImage(myCanvas, vis_min_canvas_sizeX, vis_min_canvas_sizeY);
     * myImage->setComment("XY Section of the tracker barrel");
     * myContent->addItem(myImage);
     * }
     *
     * myCanvas = new TCanvas("XYViewEndcap", "XYViewEndcap", vis_min_canvas_sizeX, vis_min_canvas_sizeY);
     * myCanvas->cd();
     * myPad = summaryCanvas->GetPad(padEC);
     * if (myPad) {
     * myPad->DrawClonePad();
     * myImage = new RootWImage(myCanvas, vis_min_canvas_sizeX, vis_min_canvas_sizeY);
     * myImage->setComment("XY View of the tracker endcap");
     * myContent->addItem(myImage);
     * }
     */

    // Eta profile big plot
    myCanvas = new TCanvas("EtaProfileHits", "Eta profile (Hit Modules)", vis_min_canvas_sizeX, vis_min_canvas_sizeY);
    drawEtaProfiles(*myCanvas, analyzer);
    myImage = new RootWImage(myCanvas, vis_min_canvas_sizeX, vis_min_canvas_sizeY);
    myImage->setComment("Hit modules across eta");
    myContent->addItem(myImage);

    myCanvas = new TCanvas("EtaProfileSensors", "Eta profile (Hits)", vis_min_canvas_sizeX, vis_min_canvas_sizeY);
    drawEtaProfilesSensors(*myCanvas, analyzer);
    myImage = new RootWImage(myCanvas, vis_min_canvas_sizeX, vis_min_canvas_sizeY);
    myImage->setComment("Hit coverage across eta");
    myContent->addItem(myImage);

    myCanvas = new TCanvas("EtaProfileStubs", "Eta profile (Stubs)", vis_min_canvas_sizeX, vis_min_canvas_sizeY);
    drawEtaProfilesStubs(*myCanvas, analyzer);
    myImage = new RootWImage(myCanvas, vis_min_canvas_sizeX, vis_min_canvas_sizeY);
    myImage->setComment("Stub coverage across eta");
    myContent->addItem(myImage);

    if (name != "pixel") totalEtaProfileSensors_ = &analyzer.getTotalEtaProfileSensors();
    else totalEtaProfileSensorsPixel_ = &analyzer.getTotalEtaProfileSensors();

    TCanvas* hitMapCanvas = new TCanvas("hitmapcanvas", "Hit Map", vis_min_canvas_sizeX, vis_min_canvas_sizeY);
    int prevStat = gStyle->GetOptStat();
    gStyle->SetOptStat(0);
    hitMapCanvas->cd();
    //gStyle->SetPalette(1);
    hitMapCanvas->SetFillColor(color_plot_background);
    hitMapCanvas->SetBorderMode(0);
    hitMapCanvas->SetBorderSize(0);
    analyzer.getMapPhiEta().Draw("colz");
    hitMapCanvas->Modified();
    gStyle->SetOptStat(prevStat);
    myImage = new RootWImage(hitMapCanvas, vis_min_canvas_sizeX, vis_min_canvas_sizeY);
    myImage->setComment("Hit coverage in eta, phi");
    myContent->addItem(myImage);

    drawEtaCoverage(*myPage, analyzer);
    drawEtaCoverageStubs(*myPage, analyzer);

    // // Power density
    // myCanvas = new TCanvas("PowerDensity", "PowerDensity", vis_min_canvas_sizeX, vis_min_canvas_sizeY);
    // myCanvas->cd();
    // //myCanvas->SetLogx();
    // //myCanvas->SetLogy();
    // TGraph& pd = analyzer.getPowerDensity();
    // pd.SetMarkerStyle(8);
    // pd.SetMarkerColor(kBlue);
    // pd.Draw("ap");
    // myCanvas->SetFillColor(color_plot_background);
    // myImage = new RootWImage(myCanvas, vis_min_canvas_sizeX, vis_min_canvas_sizeY);
    // myImage->setComment("Power density distribution");
    // myContent->addItem(myImage);        


    // TODO: make this meaningful!
    return true;

  }

  // Draws all the profile plots present in the analyzer into the given TCanvas
  // @param myPad the target TPad
  // @param analyzer the plot data container
  bool Vizard::drawEtaProfiles(TVirtualPad& myPad, Analyzer& analyzer) {
    myPad.cd();
    myPad.SetFillColor(color_plot_background);
    TProfile& totalEtaProfile = analyzer.getTotalEtaProfile();
    std::vector<TProfile>& etaProfiles = analyzer.getTypeEtaProfiles();
    return drawEtaProfilesAny(totalEtaProfile, etaProfiles);
  }

  bool Vizard::drawEtaProfilesSensors(TVirtualPad& myPad, Analyzer& analyzer, bool total/*=true*/) {
    myPad.cd();
    myPad.SetFillColor(color_plot_background);
    TProfile& totalEtaProfileSensors = analyzer.getTotalEtaProfileSensors();
    std::vector<TProfile>& etaProfilesSensors = analyzer.getTypeEtaProfilesSensors();
    return drawEtaProfilesAny(totalEtaProfileSensors, etaProfilesSensors, total);
  }

  bool Vizard::drawEtaProfilesStubs(TVirtualPad& myPad, Analyzer& analyzer) {
    myPad.cd();
    myPad.SetFillColor(color_plot_background);
    TProfile& totalEtaProfileStubs = analyzer.getTotalEtaProfileStubs();
    std::vector<TProfile>& etaProfilesStubs = analyzer.getTypeEtaProfilesStubs();
    return drawEtaProfilesAny(totalEtaProfileStubs, etaProfilesStubs);
  }

  bool Vizard::drawEtaProfilesAny(TProfile& totalEtaProfile, std::vector<TProfile>& etaProfiles, bool total/*=true*/) {
    std::vector<TProfile>::iterator etaProfileIterator;
    //totalEtaProfile.SetMaximum(15); // TODO: make this configurable
    totalEtaProfile.SetMinimum(0); // TODO: make this configurable

    if (total) totalEtaProfile.Draw();
    for (etaProfileIterator=etaProfiles.begin();
         etaProfileIterator!=etaProfiles.end();
         ++etaProfileIterator) {
      etaProfileIterator->SetMinimum(0);
      (*etaProfileIterator).Draw("same");
    }
    return true; // TODO: make this meaningful
  }
  // Draws all the profile plots present in the analyzer into the given TCanvas
  // @param myCanvas the target TCanvas
  // @param analyzer the plot data container
  bool Vizard::drawEtaProfiles(TCanvas& myCanvas, Analyzer& analyzer) {
    TVirtualPad* myVirtualPad = myCanvas.GetPad(0);
    if (!myVirtualPad) return false;
    return drawEtaProfiles(*myVirtualPad, analyzer);
  }

  bool Vizard::drawEtaProfilesSensors(TCanvas& myCanvas, Analyzer& analyzer, bool total/*=true*/) {
    TVirtualPad* myVirtualPad = myCanvas.GetPad(0);
    if (!myVirtualPad) return false;
    return drawEtaProfilesSensors(*myVirtualPad, analyzer, total);
  }

  bool Vizard::drawEtaProfilesStubs(TCanvas& myCanvas, Analyzer& analyzer) {
    TVirtualPad* myVirtualPad = myCanvas.GetPad(0);
    if (!myVirtualPad) return false;
    return drawEtaProfilesStubs(*myVirtualPad, analyzer);
  }


  bool Vizard::drawEtaCoverage(RootWPage& myPage, Analyzer& analyzer) {
    return drawEtaCoverageAny(myPage, analyzer.getLayerEtaCoverageProfiles(), "Hits");
  }

  bool Vizard::drawEtaCoverageStubs(RootWPage& myPage, Analyzer& analyzer) {
    return drawEtaCoverageAny(myPage, analyzer.getLayerEtaCoverageProfilesStubs(), "Stubs");
  }

  bool Vizard::drawEtaCoverageAny(RootWPage& myPage, std::map<std::string, TProfile>& layerEtaCoverage, const std::string& type) {
    if (layerEtaCoverage.size()==0) return false;

    TCanvas* myCanvas;
    RootWContent* myContent = new RootWContent("Layer coverage (" + type + ")", false);
    myPage.addContent(myContent);

    int layerCount = 0;
    for (std::map<std::string, TProfile>::iterator it = layerEtaCoverage.begin(); it!= layerEtaCoverage.end(); ++it) {
      TProfile& aProfile = it->second;
      layerCount++;
      myCanvas = new TCanvas(Form("LayerCoverage%s%s", it->first.c_str(), type.c_str()), ("Layer eta coverage (" + type + ")").c_str(), vis_std_canvas_sizeX, vis_min_canvas_sizeY);
      myCanvas->cd();


      TPad* upperPad = new TPad(Form("%s_upper", myCanvas->GetName()), "upper", 0, 0.4, 1, 1);
      TPad* lowerPad = new TPad(Form("%s_lower", myCanvas->GetName()), "upper", 0, 0, 1, 0.4);
      myCanvas->cd();
      upperPad->Draw();
      lowerPad->Draw();
      aProfile.SetMinimum(0);
      aProfile.SetMaximum(1.05);
      aProfile.SetMarkerColor(Palette::color(1));
      aProfile.SetLineColor(Palette::color(1));
      aProfile.SetMarkerStyle(1);

      TProfile* zoomedProfile = (TProfile*) aProfile.Clone();
      zoomedProfile->SetMinimum(0.9);
      zoomedProfile->SetMaximum(1.01);
      zoomedProfile->SetTitle("");
      upperPad->cd();
      aProfile.Draw();
      lowerPad->cd();
      zoomedProfile->Draw();

      RootWImage* myImage = new RootWImage(myCanvas, vis_std_canvas_sizeX, vis_min_canvas_sizeY);
      myImage->setComment("Layer coverage in eta for " + type + " (multiple occurrences in the same layer are counted once here)");
      myContent->addItem(myImage);
    }
    return true;
  }

  TCanvas* Vizard::drawFullLayout() {

    TCanvas* result = nullptr;
    std::string aClass;
    PlotDrawer<YZ, Type> yzDrawer;
    //double maxR = 1100;
    //double maxL = 2800;
    //double scaleFactor = maxR / 600;

    for (unsigned int i=0; i< trackers_.size(); ++i) {
      Tracker& tracker = *(trackers_[i]);
      yzDrawer.addModulesType(tracker.modules().begin(), tracker.modules().end());
    }

    int rzCanvasX = vis_max_canvas_sizeX; //int(maxL/scaleFactor);
    int rzCanvasY = vis_min_canvas_sizeY; //int(maxR/scaleFactor);
    result = new TCanvas("FullRZCanvas", "RZView Canvas (full layout)", rzCanvasX, rzCanvasY );
    result->cd();
    yzDrawer.drawFrame<SummaryFrameStyle>(*result);
    yzDrawer.drawModules<ContourStyle>(*result);

    return result;
  }
  

  bool Vizard::additionalInfoSite(const std::set<std::string>& includeSet, const std::string& settingsfile,
                                  Analyzer& analyzer, Analyzer& pixelAnalyzer, Tracker& tracker, SimParms& simparms, RootWSite& site) {
    RootWPage* myPage = new RootWPage("Info");
    myPage->setAddress("info.html");
    site.addPage(myPage);
    RootWContent *simulationContent, *filesContent, *summaryContent, *fullLayoutContent;
    RootWBinaryFile* myBinaryFile;
    std::string trackerName = tracker.myid();

    int materialTracksUsed = analyzer.getMaterialTracksUsed();
    int geometryTracksUsed = analyzer.getGeometryTracksUsed();

    //********************************//
    //*                              *//
    //*  Simulation and files        *//
    //*                              *//
    //********************************//
    // (also todo: handle this properly: with a not-hardcoded model)
    simulationContent = new RootWContent("Simulation parameters");
    myPage->addContent(simulationContent);
    filesContent = new RootWContent("Geometry files");
    myPage->addContent(filesContent);
    summaryContent = new RootWContent("Summary");
    myPage->addContent(summaryContent);
     
    TCanvas* aLayout = drawFullLayout();
    if (aLayout) {
      fullLayoutContent = new RootWContent("Full layout", false);
      myPage->addContent(fullLayoutContent);
      RootWImage* anImage = new RootWImage(aLayout, aLayout->GetWindowWidth(), aLayout->GetWindowHeight() );
      anImage->setComment("RZ position of the modules (full layout)");
      fullLayoutContent->addItem(anImage);
    }

    THStack* totalEtaStack = new THStack();
    if (totalEtaProfileSensors_) totalEtaStack->Add(totalEtaProfileSensors_->ProjectionX());
    if (totalEtaProfileSensorsPixel_) totalEtaStack->Add(totalEtaProfileSensorsPixel_->ProjectionX());
    TCanvas* totalEtaProfileFull = new TCanvas("TotalEtaProfileFull", "Full eta profile (Hits)", vis_std_canvas_sizeX, vis_std_canvas_sizeY);
    totalEtaProfileFull->cd();
    ((TH1I*)totalEtaStack->GetStack()->Last())->SetMarkerStyle(8);
    ((TH1I*)totalEtaStack->GetStack()->Last())->SetMarkerSize(1);
    ((TH1I*)totalEtaStack->GetStack()->Last())->SetMinimum(0.);
    totalEtaStack->GetStack()->Last()->Draw();
    // add profile for types here...##### 
    drawEtaProfilesSensors(*totalEtaProfileFull, analyzer, false);
    drawEtaProfilesSensors(*totalEtaProfileFull, pixelAnalyzer, false);
    totalEtaStack->GetStack()->Last()->Draw("same");
    RootWImage* myImage = new RootWImage(totalEtaProfileFull, vis_std_canvas_sizeX, vis_std_canvas_sizeY);
    myImage->setComment("Full hit coverage across eta");
    fullLayoutContent->addItem(myImage);


    RootWInfo* cmdLineInfo;
    cmdLineInfo = new RootWInfo("Command line arguments");
    cmdLineInfo->setValue(commandLine_);
    simulationContent->addItem(cmdLineInfo);

    std::string destinationFilename;

    if (!includeSet.empty()) {
      std::vector<std::string> destSet;
      std::transform(includeSet.begin(), includeSet.end(), std::back_inserter(destSet), [](const std::string& s) {
        auto pos = s.find_last_of('/');
        return (pos != string::npos ? s.substr(pos+1) : s);  
      });
      RootWBinaryFileList* myBinaryFileList = new RootWBinaryFileList(destSet.begin(), destSet.end(), "Geometry configuration file(s)", includeSet.begin(), includeSet.end());
      simulationContent->addItem(myBinaryFileList);
    }

    RootWInfo* myInfo;
    myInfo = new RootWInfo("Minimum bias per bunch crossing");
    myInfo->setValue(simparms.numMinBiasEvents(), minimumBiasPrecision);
    simulationContent->addItem(myInfo);
    myInfo = new RootWInfo("Number of tracks used for material");
    myInfo->setValue(materialTracksUsed);
    simulationContent->addItem(myInfo);
    myInfo = new RootWInfo("Number of tracks used for geometry");
    myInfo->setValue(geometryTracksUsed);
    simulationContent->addItem(myInfo);

    RootWTextFile* myTextFile;
    createBarrelModulesCsv(tracker);
    createEndcapModulesCsv(tracker);
    createAllModulesCsv(tracker);
    // Barrel coordinates
    myTextFile = new RootWTextFile("barrelCoordinates.csv", "Barrel modules coordinate file");
    myTextFile->addText(barrelModulesCsv_);
    filesContent->addItem(myTextFile);
    // Endcap coordinates
    myTextFile = new RootWTextFile("endcapCoordinates.csv", "Endcap modules coordinate file");
    myTextFile->addText(endcapModulesCsv_);
    filesContent->addItem(myTextFile);
    // All coordinates
    myTextFile = new RootWTextFile("allCoordinates.csv", "Complete coordinate file");
    myTextFile->addText(allModulesCsv_);
    filesContent->addItem(myTextFile);

    // TODO: make an object that handles this properly:
    RootWTable* myTable = new RootWTable();
    myTable->setContent(1, 0, "CHF/cm"+superStart+"2"+superEnd);
    //myTable->setContent(2, 0, "mW/channel");
    myTable->setContent(0, 1, "Pt modules");
    myTable->setContent(0, 2, "Strip modules");
    myTable->setContent(1, 1, simparms.calcCost(READOUT_PT), costPerUnitPrecision);
    myTable->setContent(1, 2, simparms.calcCost(READOUT_STRIP), costPerUnitPrecision);
    simulationContent->addItem(myTable);

    RootWTable& typesTable = simulationContent->addTable();
    typesTable.setContent(1,0,"mW / channel [chip]");
    typesTable.setContent(2,0,"mW / channel [opto]");
    typesTable.setContent(3,0,"mW / channel [total]");
    typesTable.setContent(4,0,"mW / module [chip]");
    typesTable.setContent(5,0,"mW / module [opto]");
    typesTable.setContent(6,0,"mW / module [total]");
    int iType=1;
    struct ModuleTypeVisitor : public ConstGeometryVisitor {
      std::map<std::string, const Module*> typeMap;
      void visit(const Module& m) { if (!typeMap.count(m.moduleType())) typeMap[m.moduleType()] = &m; }
    };
    ModuleTypeVisitor v;
    tracker.accept(v);
    for (auto it = v.typeMap.begin(); it != v.typeMap.end(); ++it) {
      typesTable.setContent(0,iType, it->first);
      typesTable.setContent(1,iType,it->second->powerStripChip(),2);
      typesTable.setContent(2,iType,it->second->powerStripOptical(),2);
      typesTable.setContent(3,iType,it->second->totalPowerStrip(), 2);
      typesTable.setContent(4,iType,it->second->powerModuleChip(),2);
      typesTable.setContent(5,iType,it->second->powerModuleOptical(),2);
      typesTable.setContent(6,iType,it->second->totalPowerModule(), 2);
      iType++;
    }

    //********************************//
    //*                              *//
    //*  Summary files               *//
    //*                              *//
    //********************************//

    // Summary of layout and performance
    myTextFile = new RootWTextFile("summary.csv", "Summary variables csv file");
    myTextFile->addText(getSummaryLabelString()+"\n");
    myTextFile->addText(getSummaryString());
    summaryContent->addItem(myTextFile);

    // Occupancy vs. radius
    myTextFile = new RootWTextFile("occupancy.csv", "Occupancy vs. radius");
    myTextFile->addText(occupancyCsv_);
    summaryContent->addItem(myTextFile);

    // Bill of materials
    myTextFile = new RootWTextFile("materials.csv", "Bill of materials");
    myTextFile->addText(analyzer.getBillOfMaterials());
    summaryContent->addItem(myTextFile);

    createTriggerSectorMapCsv(analyzer.getTriggerSectorMap());
    myTextFile = new RootWTextFile("trigger_sector_map.csv", "Trigger Towers to Modules connections");
    myTextFile->addText(triggerSectorMapCsv_);
    summaryContent->addItem(myTextFile);

    createModuleConnectionsCsv(analyzer.getModuleConnectionMap());
    myTextFile = new RootWTextFile("module_connections.csv", "Modules to Trigger Towers connections");
    myTextFile->addText(moduleConnectionsCsv_);
    summaryContent->addItem(myTextFile);

    return true; // TODO: make this meaningful
  }


  bool Vizard::bandwidthSummary(Analyzer& analyzer, Tracker& tracker, SimParms& simparms, RootWSite& site) {
    RootWPage* myPage = new RootWPage("Bandwidth");
    myPage->setAddress("bandwidth.html");
    site.addPage(myPage);
    RootWContent* myContent;

    //********************************//
    //*                              *//
    //*       Bandwidth              *//
    //*                              *//
    //********************************//
    // (also todo: handle this properly: with a not-hardcoded model)
    myContent = new RootWContent("Distributions and models");
    myPage->addContent(myContent);
    TCanvas* bandWidthCanvas = new TCanvas("ModuleBandwidthC", "Modules needed bandwidthC", vis_min_canvas_sizeX, vis_min_canvas_sizeY);
    TCanvas* moduleHitCanvas = new TCanvas("ModuleHitC", "Module hit countC", vis_min_canvas_sizeX, vis_min_canvas_sizeY);
    bandWidthCanvas->SetLogy(1);
    moduleHitCanvas->SetLogy(1);

    bandWidthCanvas->cd();
    TH1D& bandwidthDistribution = analyzer.getBandwidthDistribution();
    TH1D& bandwidthDistributionSparsified = analyzer.getBandwidthDistributionSparsified();
    bandwidthDistribution.Draw();
    bandwidthDistributionSparsified.Draw("same");
    TLegend* myLegend = new TLegend(0.75, 0.5, 1, .75);
    myLegend->AddEntry(&bandwidthDistribution, "Unsparsified", "l");
    myLegend->AddEntry(&bandwidthDistributionSparsified, "Sparsified", "l");
    myLegend->Draw();
    RootWImage* myImage = new RootWImage(bandWidthCanvas, vis_min_canvas_sizeX, vis_min_canvas_sizeY);
    myImage->setComment("Module bandwidth distribution in the sparsified and unsparsified model");
    myContent->addItem(myImage);

    moduleHitCanvas->cd();
    TH1D& chanHitDistribution = analyzer.getChanHitDistribution();
    chanHitDistribution.Draw();
    myImage = new RootWImage(moduleHitCanvas, vis_min_canvas_sizeX, vis_min_canvas_sizeY);
    myImage->setComment("Distribution of number of hits per bunch crossing (each sensor is counted separately)");
    myContent->addItem(myImage);

    RootWText* myDescription = new RootWText();
    myContent->addItem(myDescription);
    myDescription->addText( "Bandwidth useage estimate:<br/>");
    myDescription->addText( "(Pt modules: ignored)<br/>");
    myDescription->addText( "Sparsified (binary) bits/event: 23 bits/chip + 9 bit/hit<br/>");
    myDescription->addText( "Unsparsified (binary) bits/event: 16 bits/chip + 1 bit/channel<br/>");
    ostringstream aStringStream; aStringStream.str("100 kHz trigger, "); aStringStream << simparms.numMinBiasEvents();
    aStringStream <<" minimum bias events assumed</br>";
    myDescription->addText( aStringStream.str() );


    std::map<std::string, SummaryTable>& particleSummaries = analyzer.getTriggerFrequencyInterestingSummaries();
    std::map<std::string, SummaryTable>& trueSummaries = analyzer.getTriggerFrequencyTrueSummaries();
    std::map<std::string, SummaryTable>& fakeSummaries = analyzer.getTriggerFrequencyFakeSummaries();
    std::map<std::string, SummaryTable>& misfilteredSummaries = analyzer.getTriggerFrequencyMisfilteredSummaries();
    std::map<std::string, SummaryTable>& combinatorialSummaries = analyzer.getTriggerFrequencyCombinatorialSummaries();
    std::map<std::string, SummaryTable>& rateSummaries = analyzer.getTriggerRateSummaries();
    std::map<std::string, SummaryTable>& efficiencySummaries = analyzer.getTriggerEfficiencySummaries();
    std::map<std::string, SummaryTable>& puritySummaries = analyzer.getTriggerPuritySummaries();
    std::map<std::string, SummaryTable>& dataBandwidthSummaries = analyzer.getTriggerDataBandwidthSummaries();
    std::map<std::string, SummaryTable>& stripOccupancySummaries = analyzer.getStripOccupancySummaries();
    std::map<std::string, SummaryTable>& hitOccupancySummaries = analyzer.getHitOccupancySummaries();

    for (std::map<std::string, SummaryTable>::iterator it = particleSummaries.begin(); it != particleSummaries.end(); ++it) {
      myPage->addContent(std::string("Interesting particle rate (") + it->first + ")", false).addTable().setContent(it->second.getContent());
    }
    for (std::map<std::string, SummaryTable>::iterator it = trueSummaries.begin(); it != trueSummaries.end(); ++it) {
      myPage->addContent(std::string("True stub rate (") + it->first + ")", false).addTable().setContent(it->second.getContent());
    }
    for (std::map<std::string, SummaryTable>::iterator it = misfilteredSummaries.begin(); it != misfilteredSummaries.end(); ++it) {
      myPage->addContent(std::string("Low-pT over-threshold stub rate (") + it->first + ")", false).addTable().setContent(it->second.getContent());
    }
    for (std::map<std::string, SummaryTable>::iterator it = combinatorialSummaries.begin(); it != combinatorialSummaries.end(); ++it) {
      myPage->addContent(std::string("Combinatorial stub rate (") + it->first + ")", false).addTable().setContent(it->second.getContent());
    }
    for (std::map<std::string, SummaryTable>::iterator it = fakeSummaries.begin(); it != fakeSummaries.end(); ++it) {
      myPage->addContent(std::string("Fake (over-threshold + combinatorial) stub rate (") + it->first + ")", false).addTable().setContent(it->second.getContent());
    }
    for (std::map<std::string, SummaryTable>::iterator it = rateSummaries.begin(); it != rateSummaries.end(); ++it) {
      myPage->addContent(std::string("Total (true + fake) stub rate (") + it->first + ")", false).addTable().setContent(it->second.getContent());
    }
    for (std::map<std::string, SummaryTable>::iterator it = efficiencySummaries.begin(); it != efficiencySummaries.end(); ++it) {
      myPage->addContent(std::string("Stub efficiency (") + it->first + ")", false).addTable().setContent(it->second.getContent());
    }
    for (std::map<std::string, SummaryTable>::iterator it = puritySummaries.begin(); it != puritySummaries.end(); ++it) {
      myPage->addContent(std::string("Stub purity (") + it->first + ")", false).addTable().setContent(it->second.getContent());
    }
    for (std::map<std::string, SummaryTable>::iterator it = dataBandwidthSummaries.begin(); it != dataBandwidthSummaries.end(); ++it) {
      myPage->addContent(std::string("Trigger data bandwidth Gbps (") + it->first + ")", false).addTable().setContent(it->second.getContent());
    }
    for (std::map<std::string, SummaryTable>::iterator it = stripOccupancySummaries.begin(); it != stripOccupancySummaries.end(); ++it) {
      myPage->addContent(std::string("Strip occupancy (") + it->first + ")", false).addTable().setContent(it->second.getContent());
    }
    for (std::map<std::string, SummaryTable>::iterator it = hitOccupancySummaries.begin(); it != hitOccupancySummaries.end(); ++it) {
      myPage->addContent(std::string("Hit occupancy (") + it->first + ")", false).addTable().setContent(it->second.getContent());
    }
   

    myContent = &myPage->addContent("Trigger bandwidth and frequency maps", true);

    TCanvas triggerDataBandwidthCanvas;
    TCanvas triggerFrequencyPerEventCanvas;

    PlotDrawer<YZ, Type, Max> yzbwDrawer(0, 0); // we take the MAX because the Analyzer only sweeps across the first quadrant (up to PI/2),
    PlotDrawer<YZ, Type, Max> yztfDrawer(0, 0); // so there's plenty modules in Phi which don't have their property set, but Max disregards all the 0's

    yzbwDrawer.addModulesType(tracker.modules().begin(), tracker.modules().end(), BARREL | ENDCAP);
    yztfDrawer.addModulesType(tracker.modules().begin(), tracker.modules().end(), BARREL | ENDCAP);

    yzbwDrawer.drawFrame<HistogramFrameStyle>(triggerDataBandwidthCanvas);
    yztfDrawer.drawFrame<HistogramFrameStyle>(triggerFrequencyPerEventCanvas);

    yzbwDrawer.drawModules<ContourStyle>(triggerDataBandwidthCanvas);
    yztfDrawer.drawModules<ContourStyle>(triggerFrequencyPerEventCanvas);

    RootWImage& triggerDataBandwidthImage = myContent->addImage(triggerDataBandwidthCanvas, vis_std_canvas_sizeX, vis_min_canvas_sizeY);
    triggerDataBandwidthImage.setComment("Map of the bandwidth for trigger data in Gbps");
    triggerDataBandwidthImage.setName("triggerDataBandwidthMap");

    RootWImage& triggerFrequencyPerEventImage = myContent->addImage(triggerFrequencyPerEventCanvas, vis_std_canvas_sizeX, vis_min_canvas_sizeY);
    triggerFrequencyPerEventImage.setComment("Map of the trigger frequency per event (a.k.a. stubs per event)");
    triggerFrequencyPerEventImage.setName("triggerFrequencyPerEventMap");




    StubRateHistos& totalHistos = analyzer.getTotalStubRateHistos();
    StubRateHistos& trueHistos = analyzer.getTrueStubRateHistos();

    std::string currCntName = "";
    for (StubRateHistos::iterator totalIt = totalHistos.begin(), trueIt = trueHistos.begin(); totalIt != totalHistos.end(); ++totalIt, ++trueIt) {
      std::pair<std::string, int> layer = totalIt->first;
      TH1D* totalHisto = totalIt->second;
      TH1D* trueHisto = trueIt->second;
      if (layer.first != currCntName) {
        myContent = &myPage->addContent(std::string("Stub rate plots (") + layer.first + ")", false);
        currCntName = layer.first;
      }
      TCanvas graphCanvas;
      graphCanvas.cd();
      totalHisto->SetLineColor(1);
      totalHisto->SetMinimum(trueHisto->GetMinimum()*.9 < 0.1 ? 0 : trueHisto->GetMinimum()*.9);
      totalHisto->Draw();
      trueHisto->SetLineColor(2);
      trueHisto->Draw("SAME");
      RootWImage& graphImage = myContent->addImage(graphCanvas, vis_min_canvas_sizeX, vis_min_canvas_sizeY);
      graphImage.setComment("Stub rate for layer " + any2str(layer.second) + " (MHz/cm^2)");
      graphImage.setName("stubRate" + layer.first + any2str(layer.second));

    }


    return true;
  }


  bool Vizard::triggerProcessorsSummary(Analyzer& analyzer, Tracker& tracker, RootWSite& site) {
    RootWPage* myPage = new RootWPage("Trigger CPUs");
    myPage->setAddress("trigger_cpus.html");
    site.addPage(myPage);

    SummaryTable& processorSummary = analyzer.getProcessorConnectionSummary(); 
    SummaryTable& processorCommonSummary = analyzer.getProcessorCommonConnectionSummary();
    //std::map<std::string, SummaryTable>& moduleSummaries = analyzer.getModuleConnectionSummaries();

    myPage->addContent("Processor inbound connections").addTable().setContent(processorSummary.getContent());
    RootWContent& sharedConnContent = myPage->addContent("Processor shared inbound connections", false);
    TCanvas sharedConnCanvas;
    sharedConnCanvas.cd();
    TH2I& sharedConnMap = analyzer.getProcessorCommonConnectionMap();
    sharedConnMap.GetXaxis()->LabelsOption("v");
    sharedConnMap.GetXaxis()->SetLabelSize(0.03);
    sharedConnMap.GetYaxis()->SetLabelSize(0.03);
    sharedConnMap.Draw("colz");
    RootWImage& sharedConnImage = sharedConnContent.addImage(sharedConnCanvas, vis_std_canvas_sizeX, vis_min_canvas_sizeY);
    sharedConnImage.setComment("Map of the shared processor connections (on the diagonal unshared connections are reported)");
    sharedConnImage.setName("sharedConnMap");

    sharedConnContent.addTable().setContent(processorCommonSummary.getContent());
    sharedConnContent.addText("Columns and rows both report trigger towers, in the format 't Eta# , Phi#'. Each table cell contains the number of connections the TT on the column shares with the TT on the corresponding row. On the diagonal the number of unshared (i.e. belonging to a single TT) connections for each TT is reported.");

    SummaryTable& processorBandwidthSummary = analyzer.getProcessorInboundBandwidthSummary(); 
    SummaryTable& processorStubSummary = analyzer.getProcessorInboundStubPerEventSummary(); 
    myPage->addContent("Processor inbound bandwidth Gbps").addTable().setContent(processorBandwidthSummary.getContent());
    myPage->addContent("Processor inbound stubs per event").addTable().setContent(processorStubSummary.getContent());

    // Some helper string objects
    ostringstream tempSS;
    std::string tempString;    

    RootWContent& myContent = myPage->addContent("Module outbound connection maps", true);

    TCanvas moduleConnectionEtaCanvas;
    TCanvas moduleConnectionPhiCanvas;
    TCanvas moduleConnectionEndcapPhiCanvas;

    struct EtaConnections {
      const ModuleConnectionMap& mm_;
      EtaConnections(const ModuleConnectionMap& mm) : mm_(mm) {}
      double operator()(const Module& m) { return mm_.at(&m).etaCpuConnections(); }
    };
    struct PhiConnections {
      const ModuleConnectionMap& mm_;
      PhiConnections(const ModuleConnectionMap& mm) : mm_(mm) {}
      double operator()(const Module& m) { return mm_.at(&m).phiCpuConnections(); }
    };
    PlotDrawer<YZFull, EtaConnections, Max> yzDrawer(0, 0, EtaConnections(analyzer.getModuleConnectionMap())); //(2*getDrawAreaZ(tracker), getDrawAreaR(tracker));
    PlotDrawer<XY, PhiConnections, Max> xyDrawer(0, 0, PhiConnections(analyzer.getModuleConnectionMap())); //(getDrawAreaX(tracker), getDrawAreaY(tracker));
    PlotDrawer<XY, PhiConnections, Max> xyecDrawer(0, 0, PhiConnections(analyzer.getModuleConnectionMap())); //(getDrawAreaX(tracker), getDrawAreaY(tracker));

    yzDrawer.addModulesType(tracker.modules().begin(), tracker.modules().end());
    //xyDrawer.addModules<CheckSection<Layer::XYSection> >(tracker.getLayers());
    xyDrawer.addModules<CheckType<BARREL>>(tracker.modules().begin(), tracker.modules().end());
    xyecDrawer.addModules<CheckType<ENDCAP>>(tracker.modules().begin(), tracker.modules().end());

    yzDrawer.drawFrame<HistogramFrameStyle>(moduleConnectionEtaCanvas);
    xyDrawer.drawFrame<HistogramFrameStyle>(moduleConnectionPhiCanvas);
    std::pair<Circle, Circle> petal = analyzer.getSampleTriggerPetal();
    TArc a1(petal.first.x0, petal.first.y0, petal.first.r, (XYPoint(petal.first.x0, petal.first.y0)).Phi()*180./M_PI + 180.);
    TArc a2(petal.second.x0, petal.second.y0, petal.second.r, 0., (XYPoint(petal.second.x0, petal.second.y0)).Phi()*180./M_PI + 180.);
    a1.SetFillStyle(0);
    a2.SetFillStyle(0);
    moduleConnectionPhiCanvas.cd();
    a1.Draw("only");
    a2.Draw("only");

    xyecDrawer.drawFrame<HistogramFrameStyle>(moduleConnectionEndcapPhiCanvas);
    moduleConnectionEndcapPhiCanvas.cd();
    a1.Draw("only");
    a2.Draw("only");

    yzDrawer.drawModules<ContourStyle>(moduleConnectionEtaCanvas);
    xyDrawer.drawModules<ContourStyle>(moduleConnectionPhiCanvas);
    xyecDrawer.drawModules<ContourStyle>(moduleConnectionEndcapPhiCanvas);



    /*
       moduleConnectionEtaCanvas.SetFillColor(color_plot_background);
       moduleConnectionPhiCanvas.SetFillColor(color_plot_background);
    //moduleConnectionEndcapPhiCanvas.SetFillColor(color_plot_background);

    moduleConnectionEtaCanvas.cd();
    moduleConnectionEtaMap.Draw("colz");
    */  
    RootWImage& moduleConnectionEtaImage = myContent.addImage(moduleConnectionEtaCanvas, vis_max_canvas_sizeX, vis_min_canvas_sizeY);
    moduleConnectionEtaImage.setComment("Map of the number of connections to trigger processors per module (eta section)");
    moduleConnectionEtaImage.setName("moduleConnectionEtaMap");
    /*
       moduleConnectionPhiCanvas.cd();
       moduleConnectionPhiMap.Draw("colz");
       */  
    RootWImage& moduleConnectionPhiImage = myContent.addImage(moduleConnectionPhiCanvas, vis_min_canvas_sizeX, vis_min_canvas_sizeY);
    moduleConnectionPhiImage.setComment("Map of the number of connections to trigger processors per barrel module (phi section)");
    moduleConnectionPhiImage.setName("moduleConnectionPhiMap");

    // moduleConnectionEndcapPhiCanvas.cd();
    // moduleConnectionEndcapPhiMap.Draw("colz");

    RootWImage& moduleConnectionEndcapPhiImage = myContent.addImage(moduleConnectionEndcapPhiCanvas, vis_min_canvas_sizeX, vis_min_canvas_sizeY);
    moduleConnectionEndcapPhiImage.setComment("Map of the number of connections to trigger processors per endcap module (phi section)");
    moduleConnectionEndcapPhiImage.setName("moduleConnectionEndcapPhiMap");

    //    myContent = myPage->addContent("Module Connections distribution", true);

    TCanvas moduleConnectionsCanvas("ModuleConnectionsC", "Modules connectionsC", vis_min_canvas_sizeX, vis_min_canvas_sizeY);
    moduleConnectionsCanvas.cd();
    TH1I& moduleConnectionsDistribution = analyzer.getModuleConnectionsDistribution();
    moduleConnectionsDistribution.SetFillColor(Palette::color(2));
    moduleConnectionsDistribution.Draw();
    RootWImage& myImage = myContent.addImage(moduleConnectionsCanvas, vis_min_canvas_sizeX, vis_min_canvas_sizeY);
    myImage.setComment("Module connections distribution");

    return true;
  }

  bool Vizard::irradiatedPowerSummary(Analyzer& a, Tracker& tracker, RootWSite& site) {
    RootWPage* myPage = new RootWPage("Power");
    myPage->setAddress("power.html");
    site.addPage(myPage);

    std::map<std::string, SummaryTable>& powerSummaries = a.getIrradiatedPowerConsumptionSummaries();
    for (std::map<std::string, SummaryTable>::iterator it = powerSummaries.begin(); it != powerSummaries.end(); ++it) {
      myPage->addContent(std::string("Power in irradiated sensors (") + it->first + ")", false).addTable().setContent(it->second.getContent());
    }

    // Some helper string objects
    ostringstream tempSS;
    std::string tempString;    

    // mapBag myMapBag = a.getMapBag();
    //TH2D& irradiatedPowerMap = myMapBag.getMaps(mapBag::irradiatedPowerConsumptionMap)[mapBag::dummyMomentum];
    // TH2D& totalPowerMap = myMapBag.getMaps(mapBag::totalPowerConsumptionMap)[mapBag::dummyMomentum];
    //
    //
    
    struct IrradiationPower {
      double operator()(const Module& m) { return m.irradiationPower(); }
    };

    struct TotalIrradiationPower {
      double operator()(const Module& m) { return m.irradiationPower() + m.totalPower()/1000; }
    };


    PlotDrawer<YZ, IrradiationPower, Average> yzPowerDrawer(0, 0);
    PlotDrawer<YZ, TotalIrradiationPower, Average> yzTotalPowerDrawer(0, 0);

    yzPowerDrawer.addModules<CheckType<BARREL | ENDCAP>>(tracker.modules().begin(), tracker.modules().end());
    yzTotalPowerDrawer.addModulesType(tracker.modules().begin(), tracker.modules().end(), BARREL | ENDCAP);

    RootWContent& myContent = myPage->addContent("Power maps", true);

    TCanvas irradiatedPowerCanvas;
    TCanvas totalPowerCanvas;

    yzPowerDrawer.drawFrame<HistogramFrameStyle>(irradiatedPowerCanvas);
    yzPowerDrawer.drawModules<ContourStyle>(irradiatedPowerCanvas);


    yzTotalPowerDrawer.drawFrame<HistogramFrameStyle>(totalPowerCanvas);
    yzTotalPowerDrawer.drawModules<ContourStyle>(totalPowerCanvas);

    RootWImage& irradiatedPowerImage = myContent.addImage(irradiatedPowerCanvas, vis_std_canvas_sizeX, vis_min_canvas_sizeY);
    irradiatedPowerImage.setComment("Map of power dissipation in irradiated modules (W)");
    irradiatedPowerImage.setName("irradiatedPowerMap");
    RootWImage& totalPowerImage = myContent.addImage(totalPowerCanvas, vis_std_canvas_sizeX, vis_min_canvas_sizeY);
    totalPowerImage.setComment("Map of power dissipation in irradiated modules (W)");
    totalPowerImage.setName("totalPowerMap");


    return true;
  }

  bool Vizard::errorSummary(Analyzer& a, RootWSite& site, std::string additionalTag, bool isTrigger) {

    //********************************//
    //*                              *//
    //*    Resolution estimate       *//
    //*                              *//
    //********************************//

    // Here you should check if the TGraph
    // list is empty => maybe not?
    if (!(a.getRhoGraphs(false, isTrigger).empty() && a.getDGraphs(false, isTrigger).empty() && a.getPhiGraphs(false, isTrigger).empty())) {
      // Create a page for the errors
      std::string pageTitle = "Resolution";
      std::string additionalSummaryTag;
      double verticalScale=1;
      if (additionalTag!="") {
        pageTitle += " ("+additionalTag+")";
        additionalSummaryTag = "_"+additionalTag+"_";
        verticalScale = 10;
      } else {
        additionalSummaryTag = "";
      }
      std::string pageAddress = "errors" + additionalTag + ".html";
      RootWPage& myPage = site.addPage(pageTitle);
      myPage.setAddress(pageAddress);

      // Create the contents
      RootWContent& resolutionContent = myPage.addContent("Track resolution");
      RootWContent& idealResolutionContent = myPage.addContent("Track resolution (without material)");

      std::string scenarioStr;
      for (int scenario=0; scenario<2; ++scenario) {
        bool idealMaterial;
        RootWContent* myContent;
        if (scenario==0) {
          idealMaterial=false;
          myContent = &resolutionContent;

        } else {
          idealMaterial=true;
          myContent = &idealResolutionContent;
          scenarioStr = "noMS";
        }

        TCanvas linearMomentumCanvas;
        TCanvas momentumCanvas;
        TCanvas distanceCanvas;
        TCanvas angleCanvas;
        TCanvas ctgThetaCanvas;
        TCanvas z0Canvas;
        TCanvas pCanvas;

        int myColor=0;
        int nRebin = 2;
        int markerStyle = 21;
        double markerSize = 1.;
        double lineWidth = 2.;

        linearMomentumCanvas.SetGrid(1,1);
        momentumCanvas.SetGrid(1,1);
        distanceCanvas.SetGrid(1,1);
        angleCanvas.SetGrid(1,1);
        ctgThetaCanvas.SetGrid(1,1);
        z0Canvas.SetGrid(1,1);
        pCanvas.SetGrid(1,1);
        std::string plotOption = "";
        std::map<int, TGraph>::iterator g_iter, g_guard;
        // momentum canvas loop
        g_guard = a.getRhoGraphs(idealMaterial, isTrigger).end();
        gStyle->SetGridStyle(style_grid);
        gStyle->SetGridColor(color_hard_grid);
        for (g_iter = a.getRhoGraphs(idealMaterial, isTrigger).begin(); g_iter != g_guard; g_iter++) {
          TGraph& momentumGraph = g_iter->second;
          TProfile& momentumProfile = newProfile(momentumGraph, 0, a.getEtaMaxTracker(), nRebin);

          if (idealMaterial) {
            momentumProfile.SetMinimum(vis_min_dPtOverPt);//1E-5*100);
            momentumProfile.SetMaximum(vis_max_dPtOverPt);//.11*100*verticalScale);
          } else {
            momentumProfile.SetMinimum(vis_min_dPtOverPt);//4E-3*100);
            momentumProfile.SetMaximum(vis_max_dPtOverPt);//.5*100*verticalScale);
          }
          linearMomentumCanvas.SetLogy(0);        
          momentumCanvas.SetLogy(1);
          momentumProfile.SetLineColor(momentumColor(myColor));
          momentumProfile.SetMarkerColor(momentumColor(myColor));
          momentumProfile.SetLineWidth(lineWidth);
          myColor++;
          momentumProfile.SetMarkerStyle(markerStyle);
          momentumProfile.SetMarkerSize(markerSize);
          momentumCanvas.SetFillColor(color_plot_background);
          linearMomentumCanvas.SetFillColor(color_plot_background);
          if (momentumGraph.GetN()>0) {
            momentumCanvas.cd();
            momentumProfile.Draw(plotOption.c_str());
            linearMomentumCanvas.cd();
            momentumProfile.Draw(plotOption.c_str());
            plotOption = "same";
          }
        }
        plotOption = "";
        myColor=0;
        // distance canvas loop
        g_guard = a.getDGraphs(idealMaterial, isTrigger).end();
        for (g_iter = a.getDGraphs(idealMaterial, isTrigger).begin(); g_iter != g_guard; g_iter++) {
          TGraph& distanceGraph = g_iter->second;
          TProfile& distanceProfile = newProfile(distanceGraph, 0, a.getEtaMaxTracker(), nRebin);
          if (idealMaterial) {
            distanceProfile.SetMinimum(vis_min_dD0);//4*1e-4);
            distanceProfile.SetMaximum(vis_max_dD0);//4E2*1e-4*verticalScale);
          } else {
            distanceProfile.SetMinimum(vis_min_dD0);//4*1e-4);
            distanceProfile.SetMaximum(vis_max_dD0);//4E2*1e-4*verticalScale);
          }
          distanceCanvas.SetLogy();
          distanceProfile.SetLineColor(momentumColor(myColor));
          distanceProfile.SetMarkerColor(momentumColor(myColor));
          distanceProfile.SetLineWidth(lineWidth);
          myColor++;
          distanceProfile.SetMarkerStyle(markerStyle);
          distanceProfile.SetMarkerSize(markerSize);
          distanceCanvas.SetFillColor(color_plot_background);
          if (distanceGraph.GetN()>0) {
            distanceCanvas.cd();
            distanceProfile.Draw(plotOption.c_str());
            plotOption = "same";
          }
        }
        plotOption = "";
        myColor=0;
        // angle canvas loop
        g_guard = a.getPhiGraphs(idealMaterial, isTrigger).end();
        for (g_iter = a.getPhiGraphs(idealMaterial, isTrigger).begin(); g_iter != g_guard; g_iter++) {
          TGraph& angleGraph = g_iter->second;
          TProfile& angleProfile = newProfile(angleGraph, 0, a.getEtaMaxTracker(), nRebin);
          if (idealMaterial) {
            angleProfile.SetMinimum(vis_min_dPhi);//1E-5);
            angleProfile.SetMaximum(vis_max_dPhi);//0.01*verticalScale);
          } else {
            angleProfile.SetMinimum(vis_min_dPhi);//1E-5);
            angleProfile.SetMaximum(vis_max_dPhi);//0.01*verticalScale);
          }
          angleCanvas.SetLogy();
          angleProfile.SetLineColor(momentumColor(myColor));
          angleProfile.SetMarkerColor(momentumColor(myColor));
          angleProfile.SetLineWidth(lineWidth);
          myColor++;
          angleProfile.SetMarkerStyle(markerStyle);
          angleProfile.SetMarkerSize(markerSize);
          angleCanvas.SetFillColor(color_plot_background);
          if (angleGraph.GetN() > 0) {
            angleCanvas.cd();
            angleProfile.Draw(plotOption.c_str());
            plotOption = "same";
          }
        }
        plotOption = "";
        myColor=0;
        // ctgTheta canvas loop
        g_guard = a.getCtgThetaGraphs(idealMaterial, isTrigger).end();
        for (g_iter = a.getCtgThetaGraphs(idealMaterial, isTrigger).begin(); g_iter != g_guard; g_iter++) {
          TGraph& ctgThetaGraph = g_iter->second;
<<<<<<< HEAD
          TProfile& ctgThetaProfile = newProfile(ctgThetaGraph, 0, a.getEtaMaxTracker(), nRebin);
=======
          TProfile& ctgThetaProfile = newProfile(ctgThetaGraph, 0, a.getEtaMaxTracking(), nRebin);
>>>>>>> ddab4fa5
          ctgThetaProfile.SetMinimum(vis_min_dCtgTheta);//1E-5);
          ctgThetaProfile.SetMaximum(vis_max_dCtgTheta);//0.1*verticalScale);
          ctgThetaCanvas.SetLogy();
          ctgThetaProfile.SetLineColor(momentumColor(myColor));
          ctgThetaProfile.SetMarkerColor(momentumColor(myColor));
          myColor++;
          ctgThetaProfile.SetMarkerStyle(markerStyle);
          ctgThetaProfile.SetMarkerSize(markerSize);
          ctgThetaCanvas.SetFillColor(color_plot_background);
          if (ctgThetaGraph.GetN() > 0) {
            ctgThetaCanvas.cd();
            ctgThetaProfile.Draw(plotOption.c_str());
            plotOption = "same";
          }
        }
        plotOption = "";
        myColor=0;
        // z0 canvas loop
        g_guard = a.getZ0Graphs(idealMaterial, isTrigger).end();
        for (g_iter = a.getZ0Graphs(idealMaterial, isTrigger).begin(); g_iter != g_guard; g_iter++) {
          TGraph& z0Graph = g_iter->second;
<<<<<<< HEAD
          TProfile& z0Profile = newProfile(z0Graph, 0, a.getEtaMaxTracker(), nRebin);
=======
          TProfile& z0Profile = newProfile(z0Graph, 0, a.getEtaMaxTracking(), nRebin);
>>>>>>> ddab4fa5
          z0Profile.SetMinimum(vis_min_dZ0);//1E-5);
          z0Profile.SetMaximum(vis_max_dZ0);//1*verticalScale);
          z0Canvas.SetLogy();
          z0Profile.SetLineColor(momentumColor(myColor));
          z0Profile.SetMarkerColor(momentumColor(myColor));
          myColor++;
          z0Profile.SetMarkerStyle(markerStyle);
          z0Profile.SetMarkerSize(markerSize);
          z0Canvas.SetFillColor(color_plot_background);
          if (z0Graph.GetN() > 0) {
            z0Canvas.cd();
            z0Profile.Draw(plotOption.c_str());
            plotOption = "p same";
          }
        }
        plotOption = "";
        myColor=0;
        // p canvas loop
        g_guard = a.getPGraphs(idealMaterial, isTrigger).end();
        for (g_iter = a.getPGraphs(idealMaterial, isTrigger).begin(); g_iter != g_guard; g_iter++) {
          TGraph& pGraph = g_iter->second;
          TProfile& pProfile = newProfile(pGraph, 0, a.getEtaMaxTracker(), nRebin);
          if (idealMaterial) {
            pProfile.SetMinimum(vis_min_dPtOverPt);//1E-5*100);
            pProfile.SetMaximum(vis_max_dPtOverPt);//.11*100*verticalScale);
          } else {
            pProfile.SetMinimum(vis_min_dPtOverPt);//4E-3*100);
            pProfile.SetMaximum(vis_max_dPtOverPt);//.11*100*verticalScale);
          }
          pCanvas.SetLogy();
          pProfile.SetLineColor(momentumColor(myColor));
          pProfile.SetMarkerColor(momentumColor(myColor));
          myColor++;
          pProfile.SetMarkerStyle(markerStyle);
          pProfile.SetMarkerSize(markerSize);
          pCanvas.SetFillColor(color_plot_background);
          if (pGraph.GetN() > 0) {
            pCanvas.cd();
            pProfile.Draw(plotOption.c_str());
            plotOption = "p same";
          }
        }
        RootWImage& linearMomentumImage = myContent->addImage(linearMomentumCanvas, vis_std_canvas_sizeX, vis_min_canvas_sizeY);
        linearMomentumImage.setComment("Transverse momentum resolution vs. eta (linear scale)");
        linearMomentumImage.setName(Form("linptres_%s_%s",additionalTag.c_str(), scenarioStr.c_str()));
        RootWImage& momentumImage = myContent->addImage(momentumCanvas, vis_std_canvas_sizeX, vis_min_canvas_sizeY);
        momentumImage.setComment("Transverse momentum resolution vs. eta");
        momentumImage.setName(Form("ptres_%s_%s",additionalTag.c_str(), scenarioStr.c_str()));
        RootWImage& distanceImage = myContent->addImage(distanceCanvas, vis_std_canvas_sizeX, vis_min_canvas_sizeY);
        distanceImage.setComment("Distance of closest approach resolution vs. eta");
        distanceImage.setName(Form("dxyres_%s_%s",additionalTag.c_str(), scenarioStr.c_str()));
        RootWImage& angleImage = myContent->addImage(angleCanvas, vis_std_canvas_sizeX, vis_min_canvas_sizeY);
        angleImage.setComment("Angle resolution vs. eta");
        angleImage.setName(Form("phires_%s_%s",additionalTag.c_str(), scenarioStr.c_str()));
        RootWImage& ctgThetaImage = myContent->addImage(ctgThetaCanvas, vis_std_canvas_sizeX, vis_min_canvas_sizeY);
        ctgThetaImage.setComment("CtgTheta resolution vs. eta");
        ctgThetaImage.setName(Form("cotThetares_%s_%s",additionalTag.c_str(), scenarioStr.c_str()));
        RootWImage& z0Image = myContent->addImage(z0Canvas, vis_std_canvas_sizeX, vis_min_canvas_sizeY);
        z0Image.setComment("z0 resolution vs. eta");
        z0Image.setName(Form("dzres_%s_%s",additionalTag.c_str(), scenarioStr.c_str()));
        RootWImage& pImage = myContent->addImage(pCanvas, vis_std_canvas_sizeX, vis_min_canvas_sizeY);
        pImage.setComment("Momentum resolution vs. eta");
        pImage.setName(Form("pres_%s_%s",additionalTag.c_str(), scenarioStr.c_str()));
      }

      // Check that the ideal and real have the same pts
      // Otherwise the table cannot be prepared

      RootWContent& summaryContent = myPage.addContent("Summary", false);
      RootWTable& cutsTable = summaryContent.addTable();
      std::vector<std::string> plotNames;
      std::map<std::string, RootWTable*> tableMap;
      std::map<std::string, RootWTable*>::iterator tableMapIt;
      plotNames.push_back("pt");
      plotNames.push_back("d");
      plotNames.push_back("phi");
      plotNames.push_back("ctg(theta)");
      plotNames.push_back("z0");
      plotNames.push_back("p");
      for (std::vector<std::string>::iterator it=plotNames.begin();
           it!=plotNames.end(); ++it) {
        tableMap[(*it)] = &(summaryContent.addTable());
        tableMap[(*it)]->setContent(0,0,(*it));
      }

      // Prepare the cuts for the averages
      ostringstream label;
      std::string name;      
      RootWTable* myTable;

      // Table explaining the cuts
      cutsTable.setContent(0,0,"Region");
      cutsTable.setContent(1,0,"etaMin");
      cutsTable.setContent(2,0,"etaMax");
      myTable = &cutsTable;
      for (unsigned int iBorder=0; iBorder<geom_name_eta_regions.size()-1; ++iBorder) {
        myTable->setContent(0,iBorder+1,geom_name_eta_regions[iBorder+1]);
        label.str(""); label << std::fixed << std::setprecision(1) << geom_range_eta_regions[iBorder];
        myTable->setContent(1,iBorder+1,label.str());
        label.str(""); label << std::fixed << std::setprecision(1) << geom_range_eta_regions[iBorder+1];
        myTable->setContent(2,iBorder+1,label.str());
      }

      std::map<graphIndex, TGraph*> myPlotMap;
      graphIndex myIndex;

      fillPlotMap(plotNames[0], myPlotMap, &a, &Analyzer::getRhoGraphs, isTrigger);
      fillPlotMap(plotNames[1], myPlotMap, &a, &Analyzer::getDGraphs, isTrigger);
      fillPlotMap(plotNames[2], myPlotMap, &a, &Analyzer::getPhiGraphs, isTrigger);
      fillPlotMap(plotNames[3], myPlotMap, &a, &Analyzer::getCtgThetaGraphs, isTrigger);
      fillPlotMap(plotNames[4], myPlotMap, &a, &Analyzer::getZ0Graphs, isTrigger);
      fillPlotMap(plotNames[5], myPlotMap, &a, &Analyzer::getPGraphs, isTrigger);

      // Cycle over the different measurements
      for (std::vector<std::string>::iterator plotNameIt = plotNames.begin();
           plotNameIt!=plotNames.end(); ++plotNameIt) {

        //std::cerr << "tableMap[\""<< *plotNameIt <<"\"] = " << tableMap[*plotNameIt] << std::endl; // debug
        myTable = tableMap[*plotNameIt];
        if (!myTable) continue;

        // Count the realistic plots' momenta
        std::vector<double> momentum;
        std::vector<double>::iterator momentumIt;

        for (std::map<graphIndex, TGraph*>::iterator myPlotMapIt = myPlotMap.begin();
             myPlotMapIt!=myPlotMap.end(); ++myPlotMapIt) {
          myIndex =  (*myPlotMapIt).first;
          //std::cerr << "Check3: myIndex.name = " << myIndex.name << std::endl; // debug
          if (myIndex.name==(*plotNameIt)) {
            //std::cerr << "found momentum " << myIndex.p <<std::endl; // debug
            momentumIt = std::find(momentum.begin(), momentum.end(), myIndex.p);
            if (momentumIt == momentum.end()) momentum.push_back(myIndex.p);
          }
        }

        std::sort(momentum.begin(), momentum.end());
        //std::cerr << "momentum.size() = " << momentum.size() <<std::endl; // debug

        // Fill the table with the values
        // First the heading of momentum
        int baseColumn;
        std::vector<double> averagesReal;
        std::vector<double> averagesIdeal;
        TGraph* myGraph;
        int myColor = kBlack;
        myIndex.name=(*plotNameIt);
        std::ostringstream myLabel;
        for (unsigned int i=0; i<momentum.size(); ++i) {
          baseColumn = (geom_name_eta_regions.size()-1)*i + 1;
          myTable->setContent(0, baseColumn, momentum[i],0);
          myIndex.p=momentum[i];
          myIndex.ideal = false;
          myGraph = myPlotMap[myIndex];
          myTable->setContent(2, 0, "Real");
          myTable->setContent(3, 0, "Ideal");
          myTable->setContent(4, 0, "Loss");
          if (myGraph) {
            averagesReal=Analyzer::average(*myGraph, geom_range_eta_regions);
            myColor = myGraph->GetMarkerColor();
            myTable->setColor(0, baseColumn, myColor);
          }
          myIndex.ideal = true;
          myGraph = myPlotMap[myIndex];
          if (myGraph) averagesIdeal=Analyzer::average(*myGraph, geom_range_eta_regions);
          for (unsigned int j=0; j<(geom_name_eta_regions.size()-1); ++j) {
            myTable->setContent(1, baseColumn+j, geom_name_eta_regions[j+1]);
            myTable->setColor(1, baseColumn+j, myColor);
            if (averagesReal.size() > j) {
              myTable->setContent(2, baseColumn+j,averagesReal[j],5);
              myTable->setColor(2, baseColumn+j, myColor);
            }
            if (averagesIdeal.size() > j) {
              myTable->setContent(3, baseColumn+j,averagesIdeal[j],5);
              myTable->setColor(3, baseColumn+j, myColor);
            }
            if ((averagesReal.size() > j)&&(averagesIdeal.size() > j)) {
              myTable->setContent(4, baseColumn+j,averagesReal[j]/averagesIdeal[j],1);
              myTable->setColor(4, baseColumn+j, myColor);
            }
            myLabel.str("");
            myLabel << myIndex.name
              << std::dec << std::fixed << std::setprecision(0) 
              << myIndex.p << "(" << geom_name_eta_regions[j+1] << ")";
            addSummaryLabelElement(myLabel.str()+additionalSummaryTag+"_Real");
            addSummaryLabelElement(myLabel.str()+additionalSummaryTag+"_Ideal");
            addSummaryElement(averagesReal[j]);
            addSummaryElement(averagesIdeal[j]);
          }
        }
      }
      return true;
    }
    return false;
  }

  bool Vizard::taggedErrorSummary(Analyzer& a, RootWSite& site) {

    //********************************//
    //*                              *//
    //*    Resolution estimate       *//
    //*                              *//
    //********************************//

    // Here you should check if the TGraph
    // list is empty => maybe not?
    
    GraphBag& gb = a.getGraphBag();

    for (auto tag : gb.getTagSet()) {
      if (!gb.getTaggedGraphs(GraphBag::RealGraph | GraphBag::RhoGraph, tag).empty() && !gb.getTaggedGraphs(GraphBag::RealGraph | GraphBag::DGraph, tag).empty() && !gb.getTaggedGraphs(GraphBag::RealGraph | GraphBag::PhiGraph, tag).empty()) {
        std::string pageTitle = "Resolution";
        std::string additionalSummaryTag;
        double verticalScale=1;
        pageTitle += " ("+tag+")";
        additionalSummaryTag = "_"+tag+"_";
        verticalScale = 10;
        std::string pageAddress = "errors" + tag + ".html";
        RootWPage& myPage = site.addPage(pageTitle);
        myPage.setAddress(pageAddress);

        // Create the contents
        RootWContent& resolutionContent = myPage.addContent("Track resolution");
        RootWContent& idealResolutionContent = myPage.addContent("Track resolution (without material)");

    
        // Create a page for the errors
        std::string scenarioStr="";
        for (int scenario=0; scenario<2; ++scenario) {
          int idealMaterial;
          RootWContent* myContent;
          if (scenario==0) {
            idealMaterial=GraphBag::RealGraph;
            myContent = &resolutionContent;
            scenarioStr = "MS";
          } else {
            idealMaterial=GraphBag::IdealGraph;
            myContent = &idealResolutionContent;
            scenarioStr = "noMS";
          }

          TCanvas linearMomentumCanvas;
          TCanvas momentumCanvas;
          TCanvas distanceCanvas;
          TCanvas angleCanvas;
          TCanvas ctgThetaCanvas;
          TCanvas z0Canvas;
          TCanvas pCanvas;

          int myColor=0;
          int nRebin = 2;
          int markerStyle = 21;
          double markerSize = 1.;
          double lineWidth = 2.;

          linearMomentumCanvas.SetGrid(1,1);
          momentumCanvas.SetGrid(1,1);
          distanceCanvas.SetGrid(1,1);
          angleCanvas.SetGrid(1,1);
          ctgThetaCanvas.SetGrid(1,1);
          z0Canvas.SetGrid(1,1);
          pCanvas.SetGrid(1,1);
          std::string plotOption = "";
          // momentum canvas loop
          gStyle->SetGridStyle(style_grid);
          gStyle->SetGridColor(color_hard_grid);
          for (const auto& mapel : gb.getTaggedGraphs(GraphBag::RhoGraph | idealMaterial, tag)) {
            const TGraph& momentumGraph = mapel.second;
            TProfile& momentumProfile = newProfile(momentumGraph, 0, a.getEtaMaxTracker(), nRebin);

            if (idealMaterial == GraphBag::IdealGraph) {
              momentumProfile.SetMinimum(vis_min_dPtOverPt);//1E-5*100);
              momentumProfile.SetMaximum(vis_max_dPtOverPt); //.11*100*verticalScale);
            } else {
              momentumProfile.SetMinimum(vis_min_dPtOverPt);//4E-3*100);
              momentumProfile.SetMaximum(vis_max_dPtOverPt);//.5*100*verticalScale);
            }
            linearMomentumCanvas.SetLogy(0);        
            momentumCanvas.SetLogy(1);
            momentumProfile.SetLineColor(momentumColor(myColor));
            momentumProfile.SetMarkerColor(momentumColor(myColor));
            momentumProfile.SetLineWidth(lineWidth);
            myColor++;
            momentumProfile.SetMarkerStyle(markerStyle);
            momentumProfile.SetMarkerSize(markerSize);
            momentumCanvas.SetFillColor(color_plot_background);
            linearMomentumCanvas.SetFillColor(color_plot_background);
            if (momentumGraph.GetN()>0) {
              momentumCanvas.cd();
              momentumProfile.Draw(plotOption.c_str());
              linearMomentumCanvas.cd();
              momentumProfile.Draw(plotOption.c_str());
              plotOption = "same";
            }
          }
          plotOption = "";
          myColor=0;
          // distance canvas loop
          for (const auto& mapel : gb.getTaggedGraphs(GraphBag::DGraph | idealMaterial, tag)) {
            const TGraph& distanceGraph = mapel.second;
            TProfile& distanceProfile = newProfile(distanceGraph, 0, a.getEtaMaxTracker(), nRebin);
            if (idealMaterial == GraphBag::IdealGraph) {
              distanceProfile.SetMinimum(vis_min_dD0);//4*1e-4);
              distanceProfile.SetMaximum(vis_max_dD0);//4E2*1e-4*verticalScale);
            } else {
              distanceProfile.SetMinimum(vis_min_dD0);//4*1e-4);
              distanceProfile.SetMaximum(vis_max_dD0);//4E2*1e-4*verticalScale);
            }
            distanceCanvas.SetLogy();
            distanceProfile.SetLineColor(momentumColor(myColor));
            distanceProfile.SetMarkerColor(momentumColor(myColor));
            distanceProfile.SetLineWidth(lineWidth);
            myColor++;
            distanceProfile.SetMarkerStyle(markerStyle);
            distanceProfile.SetMarkerSize(markerSize);
            distanceCanvas.SetFillColor(color_plot_background);
            if (distanceGraph.GetN()>0) {
              distanceCanvas.cd();
              distanceProfile.Draw(plotOption.c_str());
              plotOption = "same";
            }
          }
          plotOption = "";
          myColor=0;
          // angle canvas loop
          for (const auto& mapel : gb.getTaggedGraphs(GraphBag::PhiGraph | idealMaterial, tag)) {
            const TGraph& angleGraph = mapel.second;
            TProfile& angleProfile = newProfile(angleGraph, 0, a.getEtaMaxTracker(), nRebin);
            if (idealMaterial == GraphBag::IdealGraph) {
              angleProfile.SetMinimum(vis_min_dPhi);//1E-5);
              angleProfile.SetMaximum(vis_max_dPhi);//0.01*verticalScale);
            } else {
              angleProfile.SetMinimum(vis_min_dPhi);//1E-5);
              angleProfile.SetMaximum(vis_max_dPhi);//0.01*verticalScale);
            }
            angleCanvas.SetLogy();
            angleProfile.SetLineColor(momentumColor(myColor));
            angleProfile.SetMarkerColor(momentumColor(myColor));
            angleProfile.SetLineWidth(lineWidth);
            myColor++;
            angleProfile.SetMarkerStyle(markerStyle);
            angleProfile.SetMarkerSize(markerSize);
            angleCanvas.SetFillColor(color_plot_background);
            if (angleGraph.GetN() > 0) {
              angleCanvas.cd();
              angleProfile.Draw(plotOption.c_str());
              plotOption = "same";
            }
          }
          plotOption = "";
          myColor=0;
          // ctgTheta canvas loop
          for (const auto& mapel : gb.getTaggedGraphs(GraphBag::CtgthetaGraph | idealMaterial, tag)) {
            const TGraph& ctgThetaGraph = mapel.second;
<<<<<<< HEAD
            TProfile& ctgThetaProfile = newProfile(ctgThetaGraph, 0, a.getEtaMaxTracker(), nRebin);
=======
            TProfile& ctgThetaProfile = newProfile(ctgThetaGraph, 0, a.getEtaMaxTracking(), nRebin);
>>>>>>> ddab4fa5
            ctgThetaProfile.SetMinimum(vis_min_dCtgTheta);//1E-5);
            ctgThetaProfile.SetMaximum(vis_max_dCtgTheta);//0.1*verticalScale);
            ctgThetaCanvas.SetLogy();
            ctgThetaProfile.SetLineColor(momentumColor(myColor));
            ctgThetaProfile.SetMarkerColor(momentumColor(myColor));
            myColor++;
            ctgThetaProfile.SetMarkerStyle(markerStyle);
            ctgThetaProfile.SetMarkerSize(markerSize);
            ctgThetaCanvas.SetFillColor(color_plot_background);
            if (ctgThetaGraph.GetN() > 0) {
              ctgThetaCanvas.cd();
              ctgThetaProfile.Draw(plotOption.c_str());
              plotOption = "same";
            }
          }
          plotOption = "";
          myColor=0;
          // z0 canvas loop
          for (const auto& mapel : gb.getTaggedGraphs(GraphBag::Z0Graph | idealMaterial, tag)) {
            const TGraph& z0Graph = mapel.second;
<<<<<<< HEAD
            TProfile& z0Profile = newProfile(z0Graph, 0, a.getEtaMaxTracker(), nRebin);
=======
            TProfile& z0Profile = newProfile(z0Graph, 0, a.getEtaMaxTracking(), nRebin);
>>>>>>> ddab4fa5
            z0Profile.SetMinimum(vis_min_dZ0);//1E-5);
            z0Profile.SetMaximum(vis_max_dZ0);//1*verticalScale);
            z0Canvas.SetLogy();
            z0Profile.SetLineColor(momentumColor(myColor));
            z0Profile.SetMarkerColor(momentumColor(myColor));
            myColor++;
            z0Profile.SetMarkerStyle(markerStyle);
            z0Profile.SetMarkerSize(markerSize);
            z0Canvas.SetFillColor(color_plot_background);
            if (z0Graph.GetN() > 0) {
              z0Canvas.cd();
              z0Profile.Draw(plotOption.c_str());
              plotOption = "p same";
            }
          }
          plotOption = "";
          myColor=0;
          // p canvas loop
          for (const auto& mapel : gb.getTaggedGraphs(GraphBag::PGraph | idealMaterial, tag)) {
            const TGraph& pGraph = mapel.second;
            TProfile& pProfile = newProfile(pGraph, 0, a.getEtaMaxTracker(), nRebin);
            if (idealMaterial == GraphBag::IdealGraph) {
              pProfile.SetMinimum(vis_min_dPtOverPt);//1E-5*100);
              pProfile.SetMaximum(vis_max_dPtOverPt);//.11*100*verticalScale);
            } else {
              pProfile.SetMinimum(vis_min_dPtOverPt);//4E-3*100);
              pProfile.SetMaximum(vis_max_dPtOverPt);//.11*100*verticalScale);
            }
            pCanvas.SetLogy();
            pProfile.SetLineColor(momentumColor(myColor));
            pProfile.SetMarkerColor(momentumColor(myColor));
            myColor++;
            pProfile.SetMarkerStyle(markerStyle);
            pProfile.SetMarkerSize(markerSize);
            pCanvas.SetFillColor(color_plot_background);
            if (pGraph.GetN() > 0) {
              pCanvas.cd();
              pProfile.Draw(plotOption.c_str());
              plotOption = "p same";
            }
          }
          RootWImage& linearMomentumImage = myContent->addImage(linearMomentumCanvas, vis_std_canvas_sizeX, vis_min_canvas_sizeY);
          linearMomentumImage.setComment("Transverse momentum resolution vs. eta (linear scale)");
          linearMomentumImage.setName(Form("linptres_%s_%s", tag.c_str(), scenarioStr.c_str()));
          RootWImage& momentumImage = myContent->addImage(momentumCanvas, vis_std_canvas_sizeX, vis_min_canvas_sizeY);
          momentumImage.setComment("Transverse momentum resolution vs. eta");
          momentumImage.setName(Form("ptres_%s_%s", tag.c_str(), scenarioStr.c_str()));
          RootWImage& distanceImage = myContent->addImage(distanceCanvas, vis_std_canvas_sizeX, vis_min_canvas_sizeY);
          distanceImage.setComment("Distance of closest approach resolution vs. eta");
          distanceImage.setName(Form("dxyres_%s_%s", tag.c_str(), scenarioStr.c_str()));
          RootWImage& angleImage = myContent->addImage(angleCanvas, vis_std_canvas_sizeX, vis_min_canvas_sizeY);
          angleImage.setComment("Angle resolution vs. eta");
          angleImage.setName(Form("phires_%s_%s", tag.c_str(), scenarioStr.c_str()));
          RootWImage& ctgThetaImage = myContent->addImage(ctgThetaCanvas, vis_std_canvas_sizeX, vis_min_canvas_sizeY);
          ctgThetaImage.setComment("CtgTheta resolution vs. eta");
          ctgThetaImage.setName(Form("cotThetares_%s_%s", tag.c_str(), scenarioStr.c_str()));
          RootWImage& z0Image = myContent->addImage(z0Canvas, vis_std_canvas_sizeX, vis_min_canvas_sizeY);
          z0Image.setComment("z0 resolution vs. eta");
          z0Image.setName(Form("dzres_%s_%s", tag.c_str(), scenarioStr.c_str()));
          RootWImage& pImage = myContent->addImage(pCanvas, vis_std_canvas_sizeX, vis_min_canvas_sizeY);
          pImage.setComment("Momentum resolution vs. eta");
          pImage.setName(Form("pres_%s_%s", tag.c_str(), scenarioStr.c_str()));
        }

        // Check that the ideal and real have the same pts
        // Otherwise the table cannot be prepared

        RootWContent& summaryContent = myPage.addContent("Summary", false);
        RootWTable& cutsTable = summaryContent.addTable();
        std::vector<std::string> plotNames;
        std::map<std::string, RootWTable*> tableMap;
        std::map<std::string, RootWTable*>::iterator tableMapIt;
        plotNames.push_back("pt");
        plotNames.push_back("d");
        plotNames.push_back("phi");
        plotNames.push_back("ctg(theta)");
        plotNames.push_back("z0");
        plotNames.push_back("p");
        for (std::vector<std::string>::iterator it=plotNames.begin();
             it!=plotNames.end(); ++it) {
          tableMap[(*it)] = &(summaryContent.addTable());
          tableMap[(*it)]->setContent(0,0,(*it));
        }

        // Prepare the cuts for the averages
        ostringstream label;
        std::string name;      
        RootWTable* myTable;

        // Table explaining the cuts
        cutsTable.setContent(0,0,"Region");
        cutsTable.setContent(1,0,"etaMin");
        cutsTable.setContent(2,0,"etaMax");
        myTable = &cutsTable;
        for (unsigned int iBorder=0; iBorder<geom_name_eta_regions.size()-1; ++iBorder) {
          myTable->setContent(0,iBorder+1,geom_name_eta_regions[iBorder+1]);
          label.str(""); label << std::fixed << std::setprecision(1) << geom_range_eta_regions[iBorder];
          myTable->setContent(1,iBorder+1,label.str());
          label.str(""); label << std::fixed << std::setprecision(1) << geom_range_eta_regions[iBorder+1];
          myTable->setContent(2,iBorder+1,label.str());
        }

        std::map<graphIndex, TGraph*> myPlotMap;
        graphIndex myIndex;

        fillTaggedPlotMap(gb, plotNames[0], GraphBag::RhoGraph, tag, myPlotMap);
        fillTaggedPlotMap(gb, plotNames[1], GraphBag::DGraph, tag, myPlotMap);
        fillTaggedPlotMap(gb, plotNames[2], GraphBag::PhiGraph, tag, myPlotMap);
        fillTaggedPlotMap(gb, plotNames[3], GraphBag::CtgthetaGraph, tag, myPlotMap);
        fillTaggedPlotMap(gb, plotNames[4], GraphBag::Z0Graph, tag, myPlotMap);
        fillTaggedPlotMap(gb, plotNames[5], GraphBag::PGraph, tag, myPlotMap);

        // Cycle over the different measurements
        for (std::vector<std::string>::iterator plotNameIt = plotNames.begin();
             plotNameIt!=plotNames.end(); ++plotNameIt) {

          //std::cerr << "tableMap[\""<< *plotNameIt <<"\"] = " << tableMap[*plotNameIt] << std::endl; // debug
          myTable = tableMap[*plotNameIt];
          if (!myTable) continue;

          // Count the realistic plots' momenta
          std::vector<double> momentum;
          std::vector<double>::iterator momentumIt;

          for (std::map<graphIndex, TGraph*>::iterator myPlotMapIt = myPlotMap.begin();
               myPlotMapIt!=myPlotMap.end(); ++myPlotMapIt) {
            myIndex =  (*myPlotMapIt).first;
            //std::cerr << "Check3: myIndex.name = " << myIndex.name << std::endl; // debug
            if (myIndex.name==(*plotNameIt)) {
              //std::cerr << "found momentum " << myIndex.p <<std::endl; // debug
              momentumIt = std::find(momentum.begin(), momentum.end(), myIndex.p);
              if (momentumIt == momentum.end()) momentum.push_back(myIndex.p);
            }
          }

          std::sort(momentum.begin(), momentum.end());
          //std::cerr << "momentum.size() = " << momentum.size() <<std::endl; // debug

          // Fill the table with the values
          // First the heading of momentum
          int baseColumn;
          std::vector<double> averagesReal;
          std::vector<double> averagesIdeal;
          TGraph* myGraph;
          int myColor = kBlack;
          myIndex.name=(*plotNameIt);
          std::ostringstream myLabel;
          for (unsigned int i=0; i<momentum.size(); ++i) {
            baseColumn = (geom_name_eta_regions.size()-1)*i + 1;
            myTable->setContent(0, baseColumn, momentum[i],0);
            myIndex.p=momentum[i];
            myIndex.ideal = false;
            myGraph = myPlotMap[myIndex];
            myTable->setContent(2, 0, "Real");
            myTable->setContent(3, 0, "Ideal");
            myTable->setContent(4, 0, "Loss");
            if (myGraph) {
              averagesReal=Analyzer::average(*myGraph, geom_range_eta_regions);
              myColor = myGraph->GetMarkerColor();
              myTable->setColor(0, baseColumn, myColor);
            }
            myIndex.ideal = true;
            myGraph = myPlotMap[myIndex];
            if (myGraph) averagesIdeal=Analyzer::average(*myGraph, geom_range_eta_regions);
            for (unsigned int j=0; j<(geom_name_eta_regions.size()-1); ++j) {
              myTable->setContent(1, baseColumn+j, geom_name_eta_regions[j+1]);
              myTable->setColor(1, baseColumn+j, myColor);
              if (averagesReal.size() > j) {
                myTable->setContent(2, baseColumn+j,averagesReal[j],5);
                myTable->setColor(2, baseColumn+j, myColor);
              }
              if (averagesIdeal.size() > j) {
                myTable->setContent(3, baseColumn+j,averagesIdeal[j],5);
                myTable->setColor(3, baseColumn+j, myColor);
              }
              if ((averagesReal.size() > j)&&(averagesIdeal.size() > j)) {
                myTable->setContent(4, baseColumn+j,averagesReal[j]/averagesIdeal[j],1);
                myTable->setColor(4, baseColumn+j, myColor);
              }
              myLabel.str("");
              myLabel << myIndex.name
                << std::dec << std::fixed << std::setprecision(0) 
                << myIndex.p << "(" << geom_name_eta_regions[j+1] << ")";
              addSummaryLabelElement(myLabel.str()+additionalSummaryTag+"_Real");
              addSummaryLabelElement(myLabel.str()+additionalSummaryTag+"_Ideal");
              addSummaryElement(averagesReal[j]);
              addSummaryElement(averagesIdeal[j]);
            }
          }
        }
      }
    }
    return true;
  }

  bool Vizard::triggerSummary(Analyzer& a, Tracker& tracker, RootWSite& site, bool extended) {
    //********************************//
    //*                              *//
    //*   Page with the trigger      *//
    //*   summary                    *//
    //*                              *//
    //********************************//
    bool somethingFound = false;

    // Create a page for the errors
    std::string pageTitle = "Trigger";
    std::string pageAddress = "triggerPerf.html";
    RootWPage& myPage = site.addPage(pageTitle);
    myPage.setAddress(pageAddress);  

    // Some helper string objects
    ostringstream tempSS;
    std::string tempString;    

    //********************************//
    //*                              *//
    //*   Eta plot for the trigger   *//
    //*   (Again, with TProfile)     *//
    //*                              *//
    //********************************//

    profileBag aProfileBag = a.getProfileBag();
    std::map<double, TProfile>& triggerProfiles = aProfileBag.getProfiles(profileBag::TriggerProfile | profileBag::TriggeredProfile);
    std::map<double, TProfile>& triggerFractionProfiles = aProfileBag.getProfiles(profileBag::TriggerProfile | profileBag::TriggeredFractionProfile);
    std::map<double, TProfile>& triggerPurityProfiles = aProfileBag.getProfiles(profileBag::TriggerProfile | profileBag::TriggerPurityProfile);

    // Check if profiles exist at all
    if (!triggerProfiles.empty()) {
      somethingFound = true;

      // std::cerr << "found " << triggerProfiles.size() <<" profiles for trigger" << std::endl; // debug

      std::string plotOption;
      int myColor;
      double miny, maxy;

      // Create the contents
      RootWContent& myContent = myPage.addContent("Overall trigger");
      TCanvas pointsCanvas;
      pointsCanvas.SetGrid(1,1);
      plotOption = "E1"; // or "E6"

      // Strings according to the content
      tempString="";
      tempSS.str(""); tempSS << "Number of triggered and triggerable points vs. eta for pT = ";


      // momentum canvas loop
      myColor=0;
      // Style things
      gStyle->SetGridStyle(style_grid);
      gStyle->SetGridColor(color_hard_grid);

      // Loop over the plots and draw on the canvas
      for (std::map<double, TProfile>::iterator plot_iter = triggerProfiles.begin();
           plot_iter != triggerProfiles.end();
           ++plot_iter) {
        const double& myPt = plot_iter->first;

        TProfile& npointsProfile = plot_iter->second;

        miny = npointsProfile.GetBinContent(npointsProfile.GetMinimumBin());
        maxy = npointsProfile.GetBinContent(npointsProfile.GetMaximumBin());
        if ((miny==0)&&(maxy==0)) continue;

        if (myPt!=0) {
          tempSS << tempString.c_str() << myPt; tempString = ", ";
        }

        npointsProfile.SetMinimum(1E-2);
        //npointsProfile.GetXaxis()->SetLimits(0, 2.4);
        npointsProfile.SetLineColor(Palette::color(myColor));
        npointsProfile.SetMarkerColor(Palette::color(myColor));
        npointsProfile.SetFillColor(Palette::color(myColor));
        myColor++;
        npointsProfile.SetMarkerStyle(8);
        pointsCanvas.SetFillColor(color_plot_background);

        pointsCanvas.cd();
        // std::cerr << "About to draw plot " << myPt << std::endl; // debug
        npointsProfile.Draw(plotOption.c_str());
        //plotOption = "E6 same";
        plotOption = "E1 same";
        //plotOption = "same";
      }

      RootWImage& npointsImage = myContent.addImage(pointsCanvas, vis_min_canvas_sizeX, vis_min_canvas_sizeY);
      npointsImage.setComment(tempSS.str().c_str());
      npointsImage.setName("ntrigpoints");

      // std::cerr << "now to log scale..." << std::endl; // debug

      pointsCanvas.SetLogy();
      RootWImage& npointsLogImage = myContent.addImage(pointsCanvas, vis_min_canvas_sizeX, vis_min_canvas_sizeY);
      tempSS << " (log scale)";
      npointsLogImage.setComment(tempSS.str().c_str());
      npointsLogImage.setName("ntrigpointsLog");

      // std::cerr << "done..." << std::endl; // debug

      TCanvas fractionCanvas;
      fractionCanvas.SetGrid(1,1);
      plotOption = "E1";

      // Strings according to the content
      tempString="";
      tempSS.str(""); tempSS << "Average trigger efficiency vs. eta for pT = ";

      // momentum canvas loop
      myColor=1;
      // Style things
      gStyle->SetGridStyle(style_grid);
      gStyle->SetGridColor(color_hard_grid);

      // Loop over the plots and draw on the canvas
      //miny=1000;
      //maxy=0;
      for (std::map<double, TProfile>::iterator plot_iter = triggerFractionProfiles.begin();
           plot_iter != triggerFractionProfiles.end();
           ++plot_iter) {
        const double& myPt = plot_iter->first;
        TProfile& fractionProfile = plot_iter->second;

        miny = fractionProfile.GetBinContent(fractionProfile.GetMinimumBin());
        maxy = fractionProfile.GetBinContent(fractionProfile.GetMaximumBin());
        //std::cerr << "miny = " << miny << std::endl; // debug
        //std::cerr << "maxy = " << maxy << std::endl; // debug

        if (myPt!=0) {
          tempSS << tempString.c_str() << myPt; tempString = ", ";
        }

        fractionProfile.SetMinimum(1E-2);
        fractionProfile.SetMaximum(100);
        fractionProfile.SetLineColor(Palette::color(myColor));
        fractionProfile.SetMarkerColor(Palette::color(myColor));
        fractionProfile.SetFillColor(Palette::color(myColor));
        myColor++;
        fractionProfile.SetMarkerStyle(8);
        fractionCanvas.SetFillColor(color_plot_background);

        fractionCanvas.cd();
        // std::cerr << "About to draw fraction plot " << myPt << std::endl; // debug
        fractionProfile.Draw(plotOption.c_str());
        plotOption = "E1 same";
        //aValue = fractionProfile.GetBinContent(fractionProfile.GetMaximumBin());
        //if (aValue>maxy) maxy=aValue;
        //aValue = fractionProfile.GetBinContent(fractionProfile.GetMinimumBin());
        //if (aValue<miny) miny=aValue;
        //std::cerr << "Fraction plots between " << miny << " and " << maxy << std::endl;
      }


      RootWImage& fractionImage = myContent.addImage(fractionCanvas, vis_min_canvas_sizeX, vis_min_canvas_sizeY);
      fractionImage.setComment(tempSS.str().c_str());
      fractionImage.setName("fractiontrigpoints");
      fractionCanvas.SetLogy();
      RootWImage& fractionLogImage = myContent.addImage(fractionCanvas, vis_min_canvas_sizeX, vis_min_canvas_sizeY);
      tempSS << " (log scale)";
      fractionLogImage.setComment(tempSS.str().c_str());
      fractionLogImage.setName("fractiontrigpointsLog");


      TCanvas purityCanvas;
      purityCanvas.SetGrid(1,1);
      plotOption = "E1";

      // Strings according to the content
      tempString="";
      tempSS.str(""); tempSS << "Average stub purity vs. eta for pT > ";

      // momentum canvas loop
      myColor=1;
      // Style things
      gStyle->SetGridStyle(style_grid);
      gStyle->SetGridColor(color_hard_grid);

      // Loop over the plots and draw on the canvas
      //miny=1000;
      //maxy=0;
      for (std::map<double, TProfile>::iterator plot_iter = triggerPurityProfiles.begin();
           plot_iter != triggerPurityProfiles.end();
           ++plot_iter) {
        const double& myPt = plot_iter->first;
        TProfile& purityProfile = plot_iter->second;

        miny = purityProfile.GetBinContent(purityProfile.GetMinimumBin());
        maxy = purityProfile.GetBinContent(purityProfile.GetMaximumBin());
        //std::cerr << "miny = " << miny << std::endl; // debug
        //std::cerr << "maxy = " << maxy << std::endl; // debug

        if (myPt!=0) {
          tempSS << tempString.c_str() << myPt; tempString = ", ";
        }

        purityProfile.SetMinimum(1E-2);
        purityProfile.SetMaximum(100);
        purityProfile.SetLineColor(Palette::color(myColor));
        purityProfile.SetMarkerColor(Palette::color(myColor));
        purityProfile.SetFillColor(Palette::color(myColor));
        myColor++;
        purityProfile.SetMarkerStyle(8);
        purityCanvas.SetFillColor(color_plot_background);

        purityCanvas.cd();
        // std::cerr << "About to draw purity plot " << myPt << std::endl; // debug
        purityProfile.Draw(plotOption.c_str());
        plotOption = "E1 same";
        //aValue = purityProfile.GetBinContent(purityProfile.GetMaximumBin());
        //if (aValue>maxy) maxy=aValue;
        //aValue = purityProfile.GetBinContent(purityProfile.GetMinimumBin());
        //if (aValue<miny) miny=aValue;
        //std::cerr << "Purity plots between " << miny << " and " << maxy << std::endl;
      }


      RootWImage& purityImage = myContent.addImage(purityCanvas, vis_min_canvas_sizeX, vis_min_canvas_sizeY);
      purityImage.setComment(tempSS.str().c_str());
      purityImage.setName("puritytrigpoints");
      purityCanvas.SetLogy();
      RootWImage& purityLogImage = myContent.addImage(purityCanvas, vis_min_canvas_sizeX, vis_min_canvas_sizeY);
      tempSS << " (log scale)";
      purityLogImage.setComment(tempSS.str().c_str());
      purityLogImage.setName("puritytrigpointsLog");


    } else { // There are no profiles to plot here...
      std::cerr << "ERROR: no trigger performance profile plot to show here" << std::endl;
    }

    //********************************//
    //*                              *//
    //*   Trigger efficiency maps    *//
    //*                              *//
    //********************************//
    mapBag myMapBag = a.getMapBag();
    std::map<double, TH2D>& efficiencyMaps = myMapBag.getMaps(mapBag::efficiencyMap);
    double maxPt = -1;
    // Check if the maps exist at all
    if (!efficiencyMaps.empty()) {
      // std::cerr << "Found " << efficiencyMaps.size() << " efficiency maps"<< std::endl; // debug
      somethingFound = true;
      // Create the content holder for these maps
      RootWContent& myContent = myPage.addContent("Efficiency maps", false);
      for (std::map<double, TH2D>::iterator it = efficiencyMaps.begin();
           it != efficiencyMaps.end(); ++it) {

        // One canvas per map
        TCanvas myCanvas;
        double myPt = it->first;
        if (myPt>maxPt) maxPt=myPt;
        TH2D& myMap = it->second;
        myCanvas.SetFillColor(color_plot_background);
        myCanvas.cd();

        // Actually plot the map
        myMap.SetMinimum(0);
        if (myPt<1.5) { // TODO: make this 1.5 a global constant (also in Analyzer)
          myMap.SetMaximum(0.025);
        } else {
          myMap.SetMaximum(1.0);
        }
        myMap.Draw("colz");

        // Create the image object
        RootWImage& myImage = myContent.addImage(myCanvas, vis_std_canvas_sizeX, vis_min_canvas_sizeY);
        tempSS.str(""); tempSS << "Trigger efficiency map for pT = " << myPt << " GeV/c"; tempString = tempSS.str();
        myImage.setComment(tempString.c_str());
        tempSS.str(""); tempSS << "TriggerEfficiency_" << myPt; tempString = tempSS.str();
        myImage.setName(tempString.c_str());
      }
    } else {
      std::cerr << "ERROR: no trigger efficiency map to show here" << std::endl;
    }

    //********************************//
    //*                              *//
    //*   Stub Efficiency Coverage   *//
    //*                              *//
    //********************************//

/*    std::map<std::string, std::map<std::string, TH1I*>>& profiles = a.getStubEfficiencyCoverageProfiles();
    if (!profiles.empty()) {
      RootWContent& myContent = myPage.addContent("Stub efficiency coverage", false);
      for (const auto& lmel : profiles) {
        TCanvas* myCanvas = new TCanvas(Form("StubEfficiencyCoverageCanvas%s", lmel.first.c_str()), "Stub efficiency eta coverage", vis_std_canvas_sizeX, vis_min_canvas_sizeY);
        //myCanvas.SetFillColor(color_plot_background);
        myCanvas->cd();
        std::vector<std::string> momenta;
        int myColor = 1;
        std::string drawOpts = "";
        for (const auto& mmel : lmel.second) {
          momenta.push_back(mmel.first);
          mmel.second->SetLineColor(Palette::color(myColor));
          mmel.second->SetMarkerColor(Palette::color(myColor));
          //mmel.second->SetFillColor(Palette::color(myColor));
          mmel.second->SetMarkerStyle(1);
          mmel.second->Draw(drawOpts.c_str());
          myCanvas->cd();
          myColor++;
          drawOpts = "same";
          break;
        }
        RootWImage* myImage = new RootWImage(myCanvas, vis_std_canvas_sizeX, vis_min_canvas_sizeY);
        myImage->setComment("Stub efficiency coverage in eta for pT = " + join(momenta, ","));
        myContent.addItem(myImage);
      }
    }*/

    //********************************//
    //*                              *//
    //*   Trigger threshold maps     *//
    //*                              *//
    //********************************//
    std::map<double, TH2D>& thresholdMaps = myMapBag.getMaps(mapBag::thresholdMap);
    // Check if the maps exist at all
    if (!thresholdMaps.empty()) {
      somethingFound = true;
      // std::cerr << "Found " << thresholdMaps.size() << " threshold maps"<< std::endl; // debug

      // Create the content holder for these maps
      RootWContent& myContent = myPage.addContent("Threshold maps", false);
      for (std::map<double, TH2D>::iterator it = thresholdMaps.begin();
           it != thresholdMaps.end(); ++it) {

        // One canvas per map
        TCanvas myCanvas;
        double myEfficiency = it->first;
        TH2D& myMap = it->second;
        myCanvas.SetFillColor(color_plot_background);
        myCanvas.cd();

        // Actually plot the map
        myMap.SetMinimum(0);
        if (maxPt>0) myMap.SetMaximum(maxPt);
        else myMap.SetMaximum(10);
        myMap.Draw("colz");

        // Create the image object
        RootWImage& myImage = myContent.addImage(myCanvas, vis_std_canvas_sizeX, vis_min_canvas_sizeY);
        tempSS.str(""); tempSS << "Trigger threshold map for eff = " << myEfficiency * 100 << " %";
        tempString = tempSS.str();
        myImage.setComment(tempString.c_str());
        tempSS.str(""); tempSS << "TriggerThreshold_" << myEfficiency; tempString = tempSS.str();
        myImage.setName(tempString.c_str());
      }
    } else {
      std::cerr << "ERROR: no threshold map to show here" << std::endl;
    }


    //********************************//
    //*                              *//
    //*   Configuration maps         *//
    //*                              *//
    //********************************//
    TH2D& suggestedSpacingMap = myMapBag.getMaps(mapBag::suggestedSpacingMap)[mapBag::dummyMomentum];
    TH2D& suggestedSpacingMapAW = myMapBag.getMaps(mapBag::suggestedSpacingMapAW)[mapBag::dummyMomentum];
    TH2D& nominalCutMap = myMapBag.getMaps(mapBag::nominalCutMap)[mapBag::dummyMomentum];


    // Create the content holder for these maps
    RootWContent& myContent = myPage.addContent("Module configuration maps", false);

    // One canvas per map
    TCanvas thickCanvas;
    TCanvas windowCanvas;
    TCanvas suggestedSpacingCanvas;
    TCanvas suggestedSpacingAWCanvas;
    TCanvas nominalCutCanvas;
    thickCanvas.SetFillColor(color_plot_background);
    windowCanvas.SetFillColor(color_plot_background);
    suggestedSpacingCanvas.SetFillColor(color_plot_background);
    suggestedSpacingAWCanvas.SetFillColor(color_plot_background);
    nominalCutCanvas.SetFillColor(color_plot_background);

    struct Spacing { double operator()(const Module& m) { return m.dsDistance(); } };
    PlotDrawer<YZ, Spacing> thicknessDrawer;
    thicknessDrawer.addModulesType(tracker.modules().begin(), tracker.modules().end());
    thicknessDrawer.drawFrame<HistogramFrameStyle>(thickCanvas);
    thicknessDrawer.drawModules<ContourStyle>(thickCanvas);

    struct TriggerWindow { double operator()(const Module& m) { return m.triggerWindow(); } };
    PlotDrawer<YZ, TriggerWindow> windowDrawer;
    windowDrawer.addModulesType(tracker.modules().begin(), tracker.modules().end());
    windowDrawer.drawFrame<HistogramFrameStyle>(windowCanvas);
    windowDrawer.drawModules<ContourStyle>(windowCanvas);


    // Actually plot the maps
    //thickCanvas.cd();
    //thicknessMap.Draw("colz");
    //windowCanvas.cd();
    //windowMap.Draw("colz");
    if (extended) {
      suggestedSpacingCanvas.cd();
      suggestedSpacingMap.Draw("colz");
      suggestedSpacingAWCanvas.cd();
      suggestedSpacingMapAW.Draw("colz");
      nominalCutCanvas.cd();
      //struct PtCut { double operator()(const Module& m) { return PtErrorAdapter(m).getPtCut(); } };
      //PlotDrawer<YZ, PtCut> cutDrawer;
      //cutDrawer.addModulesType(tracker.modules().begin(), tracker.modules().end());
      //cutDrawer.drawFrame<HistogramFrameStyle>(nominalCutCanvas);
      //cutDrawer.drawModules<ContourStyle>(nominalCutCanvas);
      nominalCutCanvas.SetLogz();
      nominalCutMap.Draw("colz");
    }

    // Create the image objects
    RootWImage& thicknessImage = myContent.addImage(thickCanvas, vis_std_canvas_sizeX, vis_min_canvas_sizeY);
    thicknessImage.setComment("Map of sensor distances");
    thicknessImage.setName("ThicknessMap");
    RootWImage& windowImage = myContent.addImage(windowCanvas, vis_std_canvas_sizeX, vis_min_canvas_sizeY);
    windowImage.setComment("Map of selection windows");
    windowImage.setName("WindowMap");
    if (extended) {
      RootWImage& suggestedSpacingImage = myContent.addImage(suggestedSpacingCanvas, vis_std_canvas_sizeX, vis_min_canvas_sizeY);
      suggestedSpacingImage.setComment("Map of selection suggestedSpacings [default window]");
      suggestedSpacingImage.setName("SuggestedSpacingMap");
      RootWImage& suggestedSpacingAWImage = myContent.addImage(suggestedSpacingAWCanvas, vis_std_canvas_sizeX, vis_min_canvas_sizeY);
      suggestedSpacingAWImage.setComment("Map of selection suggestedSpacings [selected windows]");
      suggestedSpacingAWImage.setName("SuggestedSpacingMapAW");
      RootWImage& nominalCutImage = myContent.addImage(nominalCutCanvas, vis_std_canvas_sizeX, vis_min_canvas_sizeY);
      nominalCutImage.setComment("Map of nominal pT cut");
      nominalCutImage.setName("NominalCutMap");
    }


    if (!extended) return somethingFound;

    //********************************//
    //*                              *//
    //* Sensor spacing tuning plots  *//
    //*                              *//
    //********************************//

    std::vector<std::string> profileNames = aProfileBag.getProfileNames(profileBag::TriggerProfileName);

    if (profileNames.size()!=0) {
      somethingFound = true;

      // std::cerr << "Found " << profileNames.size() << " spacing tuning profiles" << std::endl; // debug

      // Create the content
      RootWContent& spacingSummaryContent = myPage.addContent("Sensor spacing tuning summary", true);

      //********************************//
      //*                              *//
      //* Spacing tuning summary       *//
      //*                              *//
      //********************************//

      int nBins = profileNames.size();

      TH1D myFrame("myFrame", "", nBins, 0, nBins);
      myFrame.SetYTitle("Optimal distance range [mm]");
      myFrame.SetMinimum(0);
      myFrame.SetMaximum(6);
      TAxis* xAxis = myFrame.GetXaxis();

      TGraphErrors rangeGraphBad;
      TGraphErrors rangeGraph;
      int rangeGraphPoints;

      std::map<int, TGraphErrors>& spacingTuningGraphs = a.getSpacingTuningGraphs();
      TGraphErrors& availableSpacings = spacingTuningGraphs[-1];


      for (unsigned int i=0; i<profileNames.size(); ++i) {
        double min = a.getTriggerRangeLowLimit(profileNames[i]);
        double max = a.getTriggerRangeHighLimit(profileNames[i]);
        tempString = profileNames[i];
        tempString.substr(profileBag::TriggerProfileName.size(), tempString.size()-profileBag::TriggerProfileName.size());
        xAxis->SetBinLabel(i+1, tempString.c_str());
        if (min<max) {
          rangeGraphPoints=rangeGraph.GetN();
          rangeGraph.SetPoint(rangeGraphPoints, i+0.5, (min+max)/2.);
          rangeGraph.SetPointError(rangeGraphPoints, 0.25, (max-min)/2.);
        } else {
          rangeGraphPoints=rangeGraphBad.GetN();
          rangeGraphBad.SetPoint(rangeGraphPoints, i+0.5, (min+max)/2.);
          rangeGraphBad.SetPointError(rangeGraphPoints, 0.25, (min-max)/2.);
        }
      }


      TCanvas rangeCanvas;
      rangeCanvas.SetFillColor(color_plot_background);
      rangeCanvas.SetGrid(0,1);
      myFrame.Draw();
      rangeGraph.SetFillColor(Palette::color(1));
      rangeGraph.Draw("same 2");
      rangeGraphBad.SetFillColor(Palette::color(2));
      rangeGraphBad.Draw("same 2");
      availableSpacings.SetMarkerStyle(0);
      availableSpacings.Draw("p same");

      RootWImage& RangeImage = spacingSummaryContent.addImage(rangeCanvas, vis_std_canvas_sizeX, vis_min_canvas_sizeY);
      tempSS.str(""); tempSS << "Sensor distance range tuning";
      RangeImage.setComment(tempSS.str());
      tempSS.str(""); tempSS << "TriggerRangeTuning";
      RangeImage.setName(tempSS.str());

      TCanvas tuningCanvas;
      tuningCanvas.SetFillColor(color_plot_background);
      tuningCanvas.SetGrid(0,1);
      //std::map<int, TGraphErrors>& spacingTuningGraphs = a.getSpacingTuningGraphs();
      std::map<int, TGraphErrors>& spacingTuningGraphsBad = a.getSpacingTuningGraphsBad();
      TH1D& spacingTuningFrame = a.getSpacingTuningFrame();
      spacingTuningFrame.Draw();

      for (std::map<int, TGraphErrors>::iterator it = spacingTuningGraphs.begin();
           it!=spacingTuningGraphs.end(); ++it) {
        const int& spacingTuningCounter= it->first;
        TGraphErrors& tuningGraph = it->second;
        if (spacingTuningCounter>0) {
          tuningGraph.SetFillColor(Palette::color(spacingTuningCounter+1));
          tuningGraph.SetFillStyle(1001);
          tuningGraph.Draw("same 2");
        } else {
          tuningGraph.SetMarkerStyle(0);
          tuningGraph.Draw("p same");
        }
      }
      for (std::map<int, TGraphErrors>::iterator it = spacingTuningGraphsBad.begin();
           it!=spacingTuningGraphsBad.end(); ++it) {
        const int& spacingTuningCounter= it->first;
        TGraphErrors& tuningGraph = it->second;
        tuningGraph.SetFillColor(Palette::color(spacingTuningCounter+1));
        tuningGraph.SetFillStyle(3007);
        tuningGraph.Draw("same 2");
      }

      RootWImage& tuningImage = spacingSummaryContent.addImage(tuningCanvas, vis_std_canvas_sizeX, vis_min_canvas_sizeY);
      tempSS.str(""); tempSS << "Sensor distance range tuning for different windows";
      tuningImage.setComment(tempSS.str());
      tempSS.str(""); tempSS << "TriggerRangeTuningWindows";
      tuningImage.setName(tempSS.str());

      TH1D& spacingDistribution = a.getHistoOptimalSpacing(false);
      TCanvas spacingCanvas;
      spacingCanvas.SetFillColor(color_plot_background);
      spacingCanvas.cd();
      spacingDistribution.SetFillColor(Palette::color(1));
      spacingDistribution.Draw();
      RootWImage& spacingImage = spacingSummaryContent.addImage(spacingCanvas, vis_min_canvas_sizeX, vis_min_canvas_sizeY);
      spacingImage.setComment("Distribution of minimal spacing for low pT rejection @ standard window");
      spacingImage.setName("SpacingDistribution");
      TH1D& spacingDistributionAW = a.getHistoOptimalSpacing(true);
      TCanvas spacingCanvasAW;
      spacingCanvasAW.SetFillColor(color_plot_background);
      spacingCanvasAW.cd();
      spacingDistributionAW.SetFillColor(Palette::color(1));
      spacingDistributionAW.Draw();
      RootWImage& spacingImageAW = spacingSummaryContent.addImage(spacingCanvasAW, vis_min_canvas_sizeX, vis_min_canvas_sizeY);
      spacingImageAW.setComment("Distribution of minimal spacing for low pT rejection @ selected window");
      spacingImageAW.setName("SpacingDistributionAW");



      //********************************//
      //*                              *//
      //* Spacing tuning details       *//
      //*                              *//
      //********************************//

      // Create the content
      RootWContent& spacingDetailedContent = myPage.addContent("Sensor spacing tuning (detailed)", false);

      for (std::vector<std::string>::const_iterator itName=profileNames.begin(); itName!=profileNames.end(); ++itName) {
        std::map<double, TProfile>& tuningProfiles = aProfileBag.getNamedProfiles(*itName);

        int myColor = 1;
        TCanvas tuningCanvas;
        tuningCanvas.SetFillColor(color_plot_background);
        tuningCanvas.cd();

        std::string plotOption = "E1";
        for (std::map<double, TProfile>::iterator itProfile = tuningProfiles.begin() ; itProfile!= tuningProfiles.end(); ++itProfile) {
          TProfile& tuningProfile = itProfile->second;
          tuningProfile.SetMaximum(100);
          tuningProfile.SetMinimum(0);
          //tuningProfile.SetMaximum(10);
          //tuningProfile.SetMinimum(-10);
          tuningProfile.SetLineColor(Palette::color(myColor));
          tuningProfile.SetFillColor(Palette::color(myColor));
          tuningProfile.SetMarkerColor(Palette::color(myColor));
          myColor++;
          //tuningProfile.SetMarkerStyle(8);
          tuningProfile.Draw(plotOption.c_str());
          plotOption = "same E1";
        }

        RootWImage& tuningImage = spacingDetailedContent.addImage(tuningCanvas, vis_std_canvas_sizeX, vis_min_canvas_sizeY);
        tempString = (*itName);
        tempString = tempString.substr(profileBag::TriggerProfileName.size(), tempString.size()-profileBag::TriggerProfileName.size());
        tempSS.str(""); tempSS << "Sensor distance tuning for " << tempString.c_str();
        tuningImage.setComment(tempSS.str());
        tempSS.str(""); tempSS << "TriggerTuning" << tempString.c_str();
        tuningImage.setName(tempSS.str());
      }



    }

    //********************************//
    //*                              *//
    //* Turn-on curves plots         *//
    //*                              *//
    //********************************//

    std::vector<std::string> turnonNames = aProfileBag.getProfileNames(profileBag::TurnOnCurveName);

    if (turnonNames.size()!=0) {
      somethingFound = true;

      //********************************//
      //*                              *//
      //* Per-module type turn-on      *//
      //*                              *//
      //********************************//

      // Create the content
      RootWContent& turnOnDetailedContent = myPage.addContent("Modules turnon curves (detailed)", false);

      for (std::vector<std::string>::const_iterator itName=turnonNames.begin(); itName!=turnonNames.end(); ++itName) {
        std::map<double, TProfile>& turnonProfiles = aProfileBag.getNamedProfiles(*itName);

        int myColor = 1;
        TCanvas turnonCanvas;
        turnonCanvas.SetFillColor(color_plot_background);
        turnonCanvas.cd();

        std::string plotOption = "E1";
        tempSS.str("");
        std::string windowsStringSeparator = "";
        for (std::map<double, TProfile>::iterator itProfile = turnonProfiles.begin() ; itProfile!= turnonProfiles.end(); ++itProfile) {
          TProfile& turnonProfile = itProfile->second;
          turnonProfile.SetMaximum(100);
          turnonProfile.SetMinimum(0);
          turnonProfile.SetLineColor(Palette::color(myColor));
          turnonProfile.SetFillColor(Palette::color(myColor));
          turnonProfile.SetMarkerColor(Palette::color(myColor));
          myColor++;
          turnonProfile.Draw(plotOption.c_str());
          plotOption = "same E1";
          tempSS << windowsStringSeparator << std::setprecision(0) << itProfile->first;
          windowsStringSeparator = ", ";
        }
        std::string windowList = tempSS.str();

        tempString = (*itName);
        tempString = tempString.substr(profileBag::TurnOnCurveName.size(), tempString.size()-profileBag::TurnOnCurveName.size());
        RootWImage& turnonImage = turnOnDetailedContent.addImage(turnonCanvas, vis_std_canvas_sizeX, vis_min_canvas_sizeY);
        tempSS.str(""); tempSS << "Sensor turnon curve for " << tempString.c_str() << " with windows of " << windowList;
        turnonImage.setComment(tempSS.str());
        tempSS.str(""); tempSS << "TriggerTurnon" << tempString.c_str();
        turnonImage.setName(tempSS.str());}
    }

    return somethingFound;
  }



  bool Vizard::neighbourGraphSummary(InactiveSurfaces& is, RootWSite& site) {
    std::stringstream ss;
    writeNeighbourGraph(is, ss);

    RootWPage& myPage = site.addPage("Neighbours");
    RootWContent& newContent = myPage.addContent("Neighbour graph", true);
    newContent.addText("<pre>"+ss.str()+"</pre>");

    return true; 
  }


  
  void Vizard::fillTaggedPlotMap(GraphBag& gb,
                                 const string& plotName,
                                 int graphType,
                                 const string& tag,
                                 std::map<graphIndex, TGraph*>& myPlotMap) {
    graphIndex myIndex;
    double p;
    TGraph* myGraph;
    std::vector<std::string> plotNames;

    myIndex.name=plotName;
    //std::cerr << "myIndex.name=" << myIndex.name << std::endl; // debug
    for (int i=0; i<2; ++i) {
      if (i==0) myIndex.ideal=false;
      else myIndex.ideal=true;
      std::map<int, TGraph>& ptGraphsIdeal = gb.getTaggedGraphs((myIndex.ideal ? GraphBag::IdealGraph : GraphBag::RealGraph) | graphType, tag);
      std::map<int, TGraph>::iterator graphsIterator;
      for (graphsIterator=ptGraphsIdeal.begin();
           graphsIterator!=ptGraphsIdeal.end();
           ++graphsIterator) {
        myGraph = &(*graphsIterator).second;
        p = (*graphsIterator).first;
        myIndex.p = p;
        myPlotMap[myIndex] = myGraph;
        //std::cerr << "myIndex.name=" << myIndex.name << std::endl; // debug
      }
    }

  }



  // TODO: describe this here, if it ever worked
  void Vizard::fillPlotMap(std::string& plotName, 
                           std::map<graphIndex, TGraph*>& myPlotMap,
                           Analyzer *a,
                           std::map<int, TGraph>& (Analyzer::*retriveFunction)(bool, bool),
                           bool isTrigger) {
    graphIndex myIndex;
    double p;
    TGraph* myGraph;
    std::vector<std::string> plotNames;

    myIndex.name=plotName;
    //std::cerr << "myIndex.name=" << myIndex.name << std::endl; // debug
    for (int i=0; i<2; ++i) {
      if (i==0) myIndex.ideal=false;
      else myIndex.ideal=true;
      std::map<int, TGraph>& ptGraphsIdeal = (a->*retriveFunction)(myIndex.ideal, isTrigger);
      std::map<int, TGraph>::iterator graphsIterator;
      for (graphsIterator=ptGraphsIdeal.begin();
           graphsIterator!=ptGraphsIdeal.end();
           ++graphsIterator) {
        myGraph = &(*graphsIterator).second;
        p = (*graphsIterator).first;
        myIndex.p = p;
        myPlotMap[myIndex] = myGraph;
        //std::cerr << "myIndex.name=" << myIndex.name << std::endl; // debug
      }
    }

  }


  // public
  // creates a page with all the logs taken from the messagelogger objects
  // @param site a reference to the site we want to work onto
  // @param loggerVector a vector of references to some messageLogger objects
  // @return true if any log was written
  bool Vizard::makeLogPage(RootWSite& site) {
    bool anythingFound=false;
    RootWPage& myPage = site.addPage("Log page");
    if (!MessageLogger::hasEmptyLog(MessageLogger::ERROR))
      myPage.setAlert(1);
    else if (!MessageLogger::hasEmptyLog(MessageLogger::WARNING))
      myPage.setAlert(0.5);
    for (int iLevel=0; iLevel < MessageLogger::NumberOfLevels; ++iLevel) {
      if (!MessageLogger::hasEmptyLog(iLevel)) {
        bool defaultOpen=false;
        if (iLevel<=MessageLogger::WARNING) defaultOpen=true;
        anythingFound=true;
        RootWContent& newContent = myPage.addContent(MessageLogger::getLevelName(iLevel), defaultOpen);
        newContent.addText("<pre>"+MessageLogger::getLatestLog(iLevel)+"</pre>");
        //MessageLogger::getLatestLog(iLevel);
      }
    }
    return anythingFound;
  }



  // private
  // Draws tickmarks on 3d canvases
  // @param myView the TView where to draw ticks
  // @param maxL maximum tracker length in z
  // @param maxR maximum tracker radius in rho
  // @param noAxis number of the axis: Enumerate sections by axis
  //        index normal to draw plane (if x=1, y=2, z=3)
  // @param spacing grid tick spacing
  // @param option the options to pass to the Draw() method
  void Vizard::drawTicks(Analyzer& analyzer, TView* myView, double maxL, double maxR, int noAxis/*=1*/, double spacing /*= 100.*/, Option_t* option /*= "same"*/) {
    TPolyLine3D* aLine;
    Color_t gridColor_hard = color_hard_grid;
    int gridStyle_solid = 1;
    std::string theOption(option);


    double topMax = (maxL > maxR) ? maxL : maxR;
    topMax = ceil(topMax/spacing)*spacing;

    maxL *= 1.1;
    maxR *= 1.1;

    if (noAxis==1) {
      double etaStep=.2;
      double etaMax = analyzer.getEtaMaxGeometry() - etaStep/2.;
      // Add the eta ticks
      double theta;
      double tickLength = 2 * spacing;
      double tickDistance = spacing;
      double startR = maxR + tickDistance;
      double startL = maxL + tickDistance;
      double endR = maxR + tickDistance + tickLength;
      double endL = maxL + tickDistance + tickLength;
      XYZVector startTick;
      XYZVector endTick;
      Double_t pw[3];
      Double_t pn[3];
      TText* aLabel;
      char labelChar[10];
      double eta;
      for (eta=0; eta<etaMax+etaStep; eta+=etaStep) {
        aLine = new TPolyLine3D(2);
        theta = 2 * atan(exp(-eta));
        startTick = XYZVector(0, sin(theta), cos(theta));
        startTick *= startR/startTick.Rho();
        endTick = startTick / startTick.Rho() * endR;
        if (startTick.Z()>startL) {
          startTick *= startL/startTick.Z();
          endTick *=  endL/endTick.Z();
        }
        pw[0]=0.;
        pw[1]=endTick.Y();
        pw[2]=endTick.Z();
        myView->WCtoNDC(pw, pn);
        sprintf(labelChar, "%.01f", eta);
        aLabel = new TText(pn[0], pn[1], labelChar);
        aLabel->SetTextSize(aLabel->GetTextSize()*.6);
        aLabel->SetTextAlign(21);
        aLabel->Draw(theOption.c_str());
        theOption="same";
        endTick = (endTick+startTick)/2.;
        aLine->SetPoint(0, 0., startTick.Y(), startTick.Z());
        aLine->SetPoint(1, 0., endTick.Y(), endTick.Z());
        aLine->SetLineStyle(gridStyle_solid);
        aLine->SetLineColor(gridColor_hard);
        aLine->Draw("same");
      }

      aLine = new TPolyLine3D(2);
      theta = 2 * atan(exp(-analyzer.getEtaMaxGeometry()));
      startTick = XYZVector(0, sin(theta), cos(theta));
      startTick *= startR/startTick.Rho();
      endTick = startTick / startTick.Rho() * endR;
      if (startTick.Z()>startL) {
        startTick *= startL/startTick.Z();
        endTick *=  endL/endTick.Z();
      }
      pw[0]=0.;
      pw[1]=endTick.Y();
      pw[2]=endTick.Z();
      myView->WCtoNDC(pw, pn);
      sprintf(labelChar, "%.01f", analyzer.getEtaMaxGeometry());
      aLabel = new TText(pn[0], pn[1], labelChar);
      aLabel->SetTextSize(aLabel->GetTextSize()*.8);
      aLabel->SetTextAlign(21);
      aLabel->Draw("same");
      endTick = (endTick+startTick)/2.;
      aLine->SetPoint(0, 0., 0., 0.);
      aLine->SetPoint(1, 0., endTick.Y(), endTick.Z());
      aLine->SetLineStyle(gridStyle_solid);
      aLine->SetLineColor(gridColor_hard);
      aLine->Draw("same");

      for (double z=0; z<=maxL ; z+=(4*spacing)) {
        aLine = new TPolyLine3D(2);
        startTick = XYZVector(0, 0, z);
        endTick = XYZVector(0, -(tickLength/2), z);
        aLine->SetPoint(0, 0., startTick.Y(), startTick.Z());
        aLine->SetPoint(1, 0., endTick.Y(), endTick.Z());
        pw[0]=0.;
        pw[1]=-tickLength;
        pw[2]=endTick.Z();
        myView->WCtoNDC(pw, pn);
        sprintf(labelChar, "%.0f", z);
        aLabel = new TText(pn[0], pn[1], labelChar);
        aLabel->SetTextSize(aLabel->GetTextSize()*.6);
        aLabel->SetTextAlign(23);
        aLabel->Draw(theOption.c_str());
        theOption="same";
        aLine->SetLineStyle(gridStyle_solid);
        aLine->SetLineColor(gridColor_hard);
        aLine->Draw("same");
      }

      for (double y=0; y<=maxR ; y+=(2*spacing)) {
        aLine = new TPolyLine3D(2);
        startTick = XYZVector(0, y, 0);
        endTick = XYZVector(0, y, -(tickLength/2));
        aLine->SetPoint(0, 0., startTick.Y(), startTick.Z());
        aLine->SetPoint(1, 0., endTick.Y(), endTick.Z());
        pw[0]=0.;
        pw[1]=endTick.Y();
        pw[2]=-tickLength;
        myView->WCtoNDC(pw, pn);
        sprintf(labelChar, "%.0f", y);
        aLabel = new TText(pn[0], pn[1], labelChar);
        aLabel->SetTextSize(aLabel->GetTextSize()*.6);
        aLabel->SetTextAlign(32);
        aLabel->Draw(theOption.c_str());
        theOption="same";
        aLine->SetLineStyle(gridStyle_solid);
        aLine->SetLineColor(gridColor_hard);
        aLine->Draw("same");
      }
    }
  }


  // private
  // Draws a grid on the current canvas
  // @param maxL maximum tracker length in z
  // @param maxR maximum tracker radius in rho
  // @param noAxis number of the axis: Enumerate sections by axis
  //        index normal to draw plane (if x=1, y=2, z=3)
  // @param spacing grid tick spacing
  // @param option the options to pass to the Draw() method
  void Vizard::drawGrid(double maxL, double maxR, int noAxis/*=1*/, double spacing /*= 100.*/, Option_t* option /*= "same"*/) {
    TPolyLine3D* aLine;
    Color_t gridColor = color_grid;
    Color_t gridColor_hard = color_hard_grid;
    Color_t thisLineColor;

    std::string theOption(option);

    int i;
    int j;
    int k;

    double topMax = (maxL > maxR) ? maxL : maxR;
    topMax = ceil(topMax/spacing)*spacing;

    double aValue[3];
    double minValue[3];
    double maxValue[3];
    double runValue;
    int thisLineStyle;

    i=(noAxis)%3;
    j=(noAxis+1)%3;
    k=(noAxis+2)%3;

    maxL *= 1.1;
    maxR *= 1.1;

    if (noAxis==1) {
      minValue[0]=0;
      maxValue[0]=+maxR;
      minValue[1]=0;
      maxValue[1]=+maxR;
      minValue[2]=0;
      maxValue[2]=+maxL;
    } else {
      minValue[0]=-maxR;
      maxValue[0]=+maxR;
      minValue[1]=-maxR;
      maxValue[1]=+maxR;
      minValue[2]=0;
      maxValue[2]=+maxL;
    }

    aValue[k]=-topMax;
    for(runValue = -topMax; runValue<=topMax; runValue+=spacing) {

      // Special line for axis
      if (runValue==0) {
        thisLineStyle=1;
        thisLineColor=gridColor_hard;
      } else {
        thisLineStyle=2;
        thisLineColor=gridColor;
      }

      // Parallel to j
      if ((runValue<=maxValue[i])&&(runValue>=minValue[i])) {
        aValue[i] = runValue;
        aLine = new TPolyLine3D(2);
        aValue[j] = minValue[j];
        aLine->SetPoint(0, aValue[0], aValue[1], aValue[2]);
        aValue[j] = maxValue[j];
        aLine->SetPoint(1, aValue[0], aValue[1], aValue[2]);
        aLine->SetLineStyle(thisLineStyle);
        aLine->SetLineColor(thisLineColor);
        aLine->Draw(theOption.c_str());
        theOption="same";
      };

      // Parallel to i
      if ((runValue<=maxValue[j])&&(runValue>=minValue[j])) {
        aValue[j] = runValue;
        aLine = new TPolyLine3D(2);
        aValue[i] = minValue[i];
        aLine->SetPoint(0, aValue[0], aValue[1], aValue[2]);
        aValue[i] = maxValue[i];
        aLine->SetPoint(1, aValue[0], aValue[1], aValue[2]);
        aLine->SetLineStyle(thisLineStyle);
        aLine->SetLineColor(thisLineColor);
        aLine->Draw(theOption.c_str());
        theOption="same";
      };

    }
  }


  // private
  // Creates 4 new canvas with XY and YZ views with all the useful details, like the axis ticks
  // and the eta reference.
  // @param maxZ maximum tracker's Z coordinate to be shown
  // @param maxRho maximum tracker's Rho coordinate to be shown
  // @param analyzer A reference to the analysing class that examined the material budget and filled the histograms
  // @return a pointer to the new TCanvas
  void Vizard::createSummaryCanvas(double maxZ, double maxRho, Analyzer& analyzer,
                                   TCanvas *&YZCanvas, TCanvas *&XYCanvas,
                                   TCanvas *&XYCanvasEC) {
    Int_t irep;
    TVirtualPad* myPad;

    YZCanvas = new TCanvas("YZCanvas", "YZView Canvas", vis_min_canvas_sizeX, vis_min_canvas_sizeY );
    XYCanvas = new TCanvas("XYCanvas", "XYView Canvas", vis_min_canvas_sizeX, vis_min_canvas_sizeY );
    XYCanvasEC = new TCanvas("XYCanvasEC", "XYView Canvas (Endcap)", vis_min_canvas_sizeX, vis_min_canvas_sizeY );

    // YZView
    if (analyzer.getGeomLiteYZ()) {
      YZCanvas->cd();
      myPad = YZCanvas->GetPad(0);
      drawGrid(maxZ, maxRho, ViewSectionYZ);
      analyzer.getGeomLiteYZ()->DrawClonePad();
      myPad->SetBorderMode(0);
      myPad->SetFillColor(color_plot_background);
      myPad->GetView()->SetParallel();
      myPad->GetView()->SetRange(0, 0, 0, maxZ, maxZ, maxZ);
      myPad->GetView()->SetView(0 /*long*/, 270/*lat*/, 270/*psi*/, irep);
      drawTicks(analyzer, myPad->GetView(), maxZ, maxRho, ViewSectionYZ);
    }

    // XYView (barrel)
    if (analyzer.getGeomLiteXY()) {
      XYCanvas->cd();
      myPad = XYCanvas->GetPad(0);
      drawGrid(maxZ, maxRho, ViewSectionXY);
      analyzer.getGeomLiteXY()->DrawClonePad();
      myPad->SetFillColor(color_plot_background);
      myPad->GetView()->SetParallel();
      myPad->GetView()->SetRange(-maxRho, -maxRho, -maxRho, maxRho, maxRho, maxRho);
      myPad->GetView()->SetView(0 /*long*/, 0/*lat*/, 270/*psi*/, irep);
    }

    // XYView (EndCap)
    if (analyzer.getGeomLiteEC()) {
      XYCanvasEC->cd();
      myPad = XYCanvasEC->GetPad(0);
      drawGrid(maxZ, maxRho, ViewSectionXY);
      analyzer.getGeomLiteEC()->DrawClonePad();
      myPad->SetFillColor(color_plot_background);
      myPad->GetView()->SetParallel();
      myPad->GetView()->SetRange(-maxRho, -maxRho, -maxRho, maxRho, maxRho, maxRho);
      myPad->GetView()->SetView(0 /*long*/, 0/*lat*/, 270/*psi*/, irep);
    }

    //return summaryCanvas;
  }    

  void Vizard::createSummaryCanvasNicer(Tracker& tracker,
                                        TCanvas *&RZCanvas, TCanvas *&XYCanvas,
                                        TCanvas *&XYCanvasEC) {

    double scaleFactor = tracker.maxR()/600;

    int rzCanvasX = insur::vis_max_canvas_sizeX;//int(tracker.maxZ()/scaleFactor);
    int rzCanvasY = insur::vis_min_canvas_sizeX;//int(tracker.maxR()/scaleFactor);

    RZCanvas = new TCanvas("RZCanvas", "RZView Canvas", rzCanvasX, rzCanvasY );
    RZCanvas->cd();

    PlotDrawer<YZ, Type> yzDrawer;
    yzDrawer.addModulesType(tracker.modules().begin(), tracker.modules().end(), BARREL | ENDCAP);
    yzDrawer.drawFrame<SummaryFrameStyle>(*RZCanvas);
    yzDrawer.drawModules<ContourStyle>(*RZCanvas);


    XYCanvas = new TCanvas("XYCanvas", "XYView Canvas", vis_min_canvas_sizeX, vis_min_canvas_sizeY );
    XYCanvas->cd();
    PlotDrawer<XY, Type> xyBarrelDrawer;
    xyBarrelDrawer.addModulesType(tracker.modules().begin(), tracker.modules().end(), BARREL);
    xyBarrelDrawer.drawFrame<SummaryFrameStyle>(*XYCanvas);
    xyBarrelDrawer.drawModules<ContourStyle>(*XYCanvas);

    XYCanvasEC = new TCanvas("XYCanvasEC", "XYView Canvas (Endcap)", vis_min_canvas_sizeX, vis_min_canvas_sizeY );
    XYCanvasEC->cd();
    PlotDrawer<XY, Type> xyEndcapDrawer; 
    xyEndcapDrawer.addModulesType(tracker.modules().begin(), tracker.modules().end(), ENDCAP);
    xyEndcapDrawer.drawFrame<SummaryFrameStyle>(*XYCanvasEC);
    xyEndcapDrawer.drawModules<ContourStyle>(*XYCanvasEC);

  }



  /*
   * Returns always the same color for a given momentum index
   * @param iMomentum index of the momentum
   * @return the color index in ROOT
   */
  int Vizard::momentumColor(int iMomentum) {
    if (iMomentum==0) return kBlack;
    if (iMomentum==1) return kBlue;
    if (iMomentum==2) return kRed;   
    if (iMomentum==3) return kGreen;   
    return iMomentum+1;
  }

  /*
   * Modifies a TGraph, so that it looks like a
   * histogram (can be filled)
   * @param myGraph a reference to the TGraph to be modified
   */  
  void Vizard::closeGraph(TGraph& myGraph) {
    double x, y, x0, y0;
    myGraph.GetPoint(myGraph.GetN()-1, x, y);
    myGraph.GetPoint(0, x0, y0);
    myGraph.SetPoint(myGraph.GetN(), x,0);
    myGraph.SetPoint(myGraph.GetN(), x0,0);
  }

  // Helper function to convert a histogram into a TProfile
  TProfile* Vizard::newProfile(TH1D* sourceHistogram) {
    TProfile* resultProfile;
    resultProfile = new TProfile(Form("%s_profile",sourceHistogram->GetName()),
                                 sourceHistogram->GetTitle(),
                                 sourceHistogram->GetNbinsX(),
                                 sourceHistogram->GetXaxis()->GetXmin(),
                                 sourceHistogram->GetXaxis()->GetXmax());
    for (int i=1; i<=sourceHistogram->GetNbinsX(); ++i) {
      resultProfile->Fill(sourceHistogram->GetBinCenter(i), sourceHistogram->GetBinContent(i));
    } 
    resultProfile->SetLineColor(sourceHistogram->GetLineColor());
    resultProfile->SetLineWidth(sourceHistogram->GetLineWidth());
    resultProfile->SetLineStyle(sourceHistogram->GetLineStyle());
    resultProfile->SetFillColor(sourceHistogram->GetFillColor());
    resultProfile->SetFillStyle(sourceHistogram->GetFillStyle());
    return resultProfile;
  }

  TProfile& Vizard::newProfile(const TGraph& sourceGraph, double xlow, double xup, int rebin /* = 1 */) { 
    TProfile* resultProfile;
    int nPoints = sourceGraph.GetN()/rebin;
    resultProfile = new TProfile(Form("%s_profile", sourceGraph.GetName()), sourceGraph.GetTitle(), nPoints, xlow, xup);
    double x, y;

    for (int i=0; i<sourceGraph.GetN(); ++i) {
      sourceGraph.GetPoint(i, x, y);
      resultProfile->Fill(x, y);
    }

    return (*resultProfile);
  }
  
  void Vizard::createTriggerSectorMapCsv(const TriggerSectorMap& tsm) {
    triggerSectorMapCsv_.clear();
    triggerSectorMapCsv_ = "eta_idx, phi_idx, module_list" + csv_eol; 
    for (TriggerSectorMap::const_iterator it = tsm.begin(); it != tsm.end(); ++it) {
      triggerSectorMapCsv_ += any2str(it->first.first) + csv_separator + any2str(it->first.second);
      for (std::set<int>::const_iterator it2 = it->second.begin(); it2 != it->second.end(); ++it2) {
        triggerSectorMapCsv_ += csv_separator + any2str(*it2);
      }
      triggerSectorMapCsv_ += csv_eol;
    }
  }

  void Vizard::createModuleConnectionsCsv(const ModuleConnectionMap& moduleConnections) {
    std::stringstream ss;
    ss << "cnt, z, rho, phi, sebid, tt_list" << csv_eol;
    for (const auto& mapel : moduleConnections) {
      auto pos = mapel.first->posRef();
      ss << pos.cnt << csv_separator << pos.z << csv_separator << pos.rho << csv_separator << pos.phi << csv_separator << mapel.second.sebCoords;
      for (const auto& conn : mapel.second.connectedProcessors) {
        ss << csv_separator << 't' << conn.first << '_' << conn.second;
      }
      ss << csv_eol;
    }
    moduleConnectionsCsv_ = ss.str();
  }

  void Vizard::createAllModulesCsv(const Tracker& t) {
    class TrackerVisitor : public ConstGeometryVisitor {
      std::stringstream output_;
      string sectionName_;
      int layerId_;
    public:
      void preVisit() {
        output_ << "Section/C:Layer/I:Ring/I:r_mm/D:z_mm/D:phi_rad/D:sensorSpacing_mm/D" <<  std::endl;
        output_ << "Section/C, Layer/I, Ring/I, r_mm/D, z_mm/D, phi_rad/D, sensorSpacing_mm/D" << std::endl;
      }
      void visit(const Barrel& b) { sectionName_ = b.myid(); }
      void visit(const Endcap& e) { sectionName_ = e.myid(); }
      void visit(const Layer& l)  { layerId_ = l.myid(); }
      void visit(const Disk& d)  { layerId_ = d.myid(); }
      void visit(const Module& m) {
        output_ << sectionName_ << ", "
          << layerId_ << ", "
          << m.moduleRing() << ", "
          << std::fixed << std::setprecision(6)
          << m.center().Rho() << ", "
          << m.center().Z() << ", "
          << m.center().Phi() << ", "
          << m.dsDistance()
          << std::endl;
      }

      std::string output() const { return output_.str(); }
    };

    TrackerVisitor v;
    v.preVisit();
    t.accept(v);
    allModulesCsv_ = v.output();
  }

  void Vizard::createBarrelModulesCsv(const Tracker& t) {
    class BarrelVisitor : public ConstGeometryVisitor {
      std::stringstream output_;
      string barName_;
      int layId_;
      int numRods_;
    public:
      void preVisit() {
        output_ << "Barrel-Layer name, r(mm), z(mm), ss(mm), num mods" << std::endl;
      }
      void visit(const Barrel& b) {
        barName_ = b.myid();
      }
      void visit(const Layer& l) {
        layId_ = l.myid();
        numRods_ = l.numRods();
      }
      void visit(const BarrelModule& m) {
        if (m.posRef().phi > 2) return;
        output_ << barName_ << "-L" << layId_ << ", " << std::fixed << std::setprecision(3) << m.center().Rho() << ", " << m.center().Z() << ", " << m.dsDistance() << ", " << numRods_/2. << std::endl;
      }

      std::string output() const { return output_.str(); }
    };

    BarrelVisitor v;
    v.preVisit();
    t.accept(v);
    barrelModulesCsv_ = v.output();
  }
  
  void Vizard::createEndcapModulesCsv(const Tracker& t) {
    class EndcapVisitor : public ConstGeometryVisitor {
      double minZ_;
    public:
      std::stringstream output;
      void preVisit() {
        output << "Ring, r(mm), phi(deg), z(mm), base_inner(mm), base_outer(mm), height(mm)" <<std::endl;
      }
      void visit(const Endcap& e) {
        minZ_ = e.minZ();
      }
      void visit(const EndcapModule& m) {
        if (m.disk() != 1 || m.minZ() < 0.) return;

        // Print the data in fixed-precision
        // Limit the precision to one micron for lengths and 1/1000 degree for angles
        output << std::fixed;
        output << m.ring() << ", " 
               << std::fixed << std::setprecision(3) << m.center().Rho() << ", "
               << std::fixed << std::setprecision(3) << m.center().Phi()/M_PI*180. << ", "
               << std::fixed << std::setprecision(3) << m.center().Z() - minZ_ << ", "
               << std::fixed << std::setprecision(3) << m.minWidth() << ", "
               << std::fixed << std::setprecision(3) << m.maxWidth() << ", "
               << std::fixed << std::setprecision(3) << m.length() << std::endl;
      }
    };
    EndcapVisitor v;
    v.preVisit(); 
    t.accept(v);
    endcapModulesCsv_ = v.output.str();
  }

  void Vizard::drawCircle(double radius, bool full, int color/*=kBlack*/) {
    TEllipse* myEllipse = new TEllipse(0,0,radius);
    if (full) {
      myEllipse->SetFillColor(color);
      myEllipse->SetFillStyle(1001);
    } else {
      myEllipse->SetFillStyle(0);
    }
    myEllipse->Draw();
  }

  
  void Vizard::drawInactiveSurfacesSummary(MaterialBudget& materialBudget, RootWPage& myPage) {
    Tracker& myTracker = materialBudget.getTracker();
    std::string myTrackerName = myTracker.myid();

    RootWContent& myContent = myPage.addContent("Service details");

    auto& barrelServices = materialBudget.getInactiveSurfaces().getBarrelServices();
    auto& endcapServices = materialBudget.getInactiveSurfaces().getEndcapServices();
    auto& supports = materialBudget.getInactiveSurfaces().getSupports();

    // We put all services inside the same container
    std::vector<InactiveElement> allServices;
    allServices.reserve( barrelServices.size() + endcapServices.size() + supports.size() ); // preallocate memory
    allServices.insert( allServices.end(), barrelServices.begin(), barrelServices.end() );
    allServices.insert( allServices.end(), endcapServices.begin(), endcapServices.end() );
    allServices.insert( allServices.end(), supports.begin(), supports.end() );

    // Counting services with an ad-hoc index
    int serviceId = 0;
    double z1, z2, r1, r2, length, il, rl;
    double mass;
    std::stringstream myStringStream;

    // Graphic representation of the services in the rz plane
    double maxR = myTracker.maxR()*1.2;
    double maxZ = myTracker.maxZ()*1.2;
    TCanvas* servicesCanvas = new TCanvas("servicesCanvas", "servicesCanvas"); // TODO Factory for canvases?!
    servicesCanvas->cd();
    TH2D* aServicesFrame = new TH2D("aServicesFrame", ";z [mm];r [mm]", 200, -maxZ, maxZ, 100, 0, maxR);
    maxZ=0; maxR=0;
    aServicesFrame->Draw();
    TBox* myBox;
    TText* myText;

    myStringStream << "serviceID/I,elementID/I,z1/D,z2/D,r1/D,r2/D,Element/C,mass/D,mass_per_length/D,rl/D,il/D,local/I" << std::endl;

    for (auto& iter : allServices) {
      z1 = iter.getZOffset();
      z2 = iter.getZOffset()+iter.getZLength();
      r1 = iter.getInnerRadius();
      r2 = iter.getInnerRadius()+iter.getRWidth();
      length = iter.getLength();
      rl = iter.getRadiationLength();
      il = iter.getInteractionLength();

      // Update the maxZ and maxR with respect to the inactive surfaces
      if (fabs(z1)>maxZ) maxZ=fabs(z1);
      if (fabs(z2)>maxZ) maxZ=fabs(z2);
      if (fabs(r1)>maxR) maxR=fabs(r1);
      if (fabs(r2)>maxR) maxR=fabs(r2);

      bool isEmpty = true;

      const std::map<std::string, double>& localMasses = iter.getLocalMasses();

      int elementId=0;
      for (auto& massIt : localMasses) {
	mass = massIt.second;
	if (mass!=0) isEmpty=false;
	myStringStream << serviceId << ","
                       << elementId++ << ","
		       << z1 << ","
		       << z2 << ","
		       << r1 << ","
		       << r2 << ","
		       << massIt.first << ","
		       << mass << ","
		       << mass/length << ","
                       << rl << ","
                       << il << "," 
                       << "1" << std::endl;
      }

      myBox = new TBox(z1, r1, z2, r2);
      myBox->SetLineColor(kBlack);
      myBox->SetFillStyle(3003);
      if (isEmpty) myBox->SetFillColor(kRed);
      else myBox->SetFillColor(kGray);
      myBox->Draw("l");
	
      myText = new TText((z1+z2)/2, (r1+r2)/2, Form("%d", serviceId));
      myText->SetTextAlign(22);
      myText->SetTextSize(2e-2);
      if (isEmpty) myText->SetTextColor(kRed);
      else myText->SetTextColor(kBlack);
      myText->Draw();
    
      serviceId++;
    }
    
    aServicesFrame->GetXaxis()->SetRangeUser(-maxZ, maxZ);
    aServicesFrame->GetYaxis()->SetRangeUser(0, maxR);

    RootWImage& servicesImage = myContent.addImage(servicesCanvas, vis_max_canvas_sizeX, vis_min_canvas_sizeY);
    servicesImage.setComment("Display of the rz positions of the service volumes. Ignoring services with no material.");
    servicesImage.setName("InactiveSurfacesPosition");

    RootWTextFile* myTextFile = new RootWTextFile(Form("inactiveSurfacesMaterials_%s.csv", myTrackerName.c_str()), "file containing all the materials");
    myTextFile->addText(myStringStream.str());
    myContent.addItem(myTextFile);

  }
  //create an extra tab for xml file linking
    bool Vizard::createXmlSite(RootWSite& site,std::string xmldir,std::string layoutdir) {
    RootWPage* myPage = new RootWPage("XML");
    myPage->setAddress("xml.html");
    site.addPage(myPage);

    std::vector<std::string> pixelxmlfilenames,trackerxmlfilenames;
    boost::filesystem::path xmlDirectory(xmldir);
    boost::filesystem::directory_iterator end_iter;
    if ( boost::filesystem::exists(xmlDirectory) && boost::filesystem::is_directory(xmlDirectory)) {
      for( boost::filesystem::directory_iterator dir_iter(xmlDirectory) ; dir_iter != end_iter ; ++dir_iter) {
         if ( boost::filesystem::is_regular_file( dir_iter->path() ) ) {
            // assign current file name to current_file and echo it out to the console.
            std::string current_file =dir_iter->path().filename().string();
            std::cout << current_file << "\tpath=" << dir_iter->path().string() << std::endl;
             if( current_file.find(".xml") != std::string::npos ) {
              boost::filesystem::copy_file( dir_iter->path(),
                                            layoutdir + current_file,
                                            boost::filesystem::copy_option::overwrite_if_exists);
              if( current_file.find("pixel") != std::string::npos )
                pixelxmlfilenames.push_back(current_file);
              else 
                trackerxmlfilenames.push_back(current_file);
             }
        }
      }
    }
    else std::cerr << "XML directory does not exist" << std::endl;

    RootWBinaryFileList* pxFileList = new RootWBinaryFileList(pixelxmlfilenames.begin(), pixelxmlfilenames.end(), 
                                          "xml for Inner Pixel",pixelxmlfilenames.begin(), pixelxmlfilenames.end());
 
    RootWBinaryFileList* tkFileList = new RootWBinaryFileList(trackerxmlfilenames.begin(), trackerxmlfilenames.end(), 
                                          "xml for Outer Tracker",trackerxmlfilenames.begin(), trackerxmlfilenames.end());
    RootWContent* content = new RootWContent("xml files");
    content->addItem(pxFileList);
    content->addItem(tkFileList);
    myPage->addContent(content);
    
  }

}<|MERGE_RESOLUTION|>--- conflicted
+++ resolved
@@ -2671,11 +2671,7 @@
         g_guard = a.getCtgThetaGraphs(idealMaterial, isTrigger).end();
         for (g_iter = a.getCtgThetaGraphs(idealMaterial, isTrigger).begin(); g_iter != g_guard; g_iter++) {
           TGraph& ctgThetaGraph = g_iter->second;
-<<<<<<< HEAD
-          TProfile& ctgThetaProfile = newProfile(ctgThetaGraph, 0, a.getEtaMaxTracker(), nRebin);
-=======
           TProfile& ctgThetaProfile = newProfile(ctgThetaGraph, 0, a.getEtaMaxTracking(), nRebin);
->>>>>>> ddab4fa5
           ctgThetaProfile.SetMinimum(vis_min_dCtgTheta);//1E-5);
           ctgThetaProfile.SetMaximum(vis_max_dCtgTheta);//0.1*verticalScale);
           ctgThetaCanvas.SetLogy();
@@ -2697,11 +2693,7 @@
         g_guard = a.getZ0Graphs(idealMaterial, isTrigger).end();
         for (g_iter = a.getZ0Graphs(idealMaterial, isTrigger).begin(); g_iter != g_guard; g_iter++) {
           TGraph& z0Graph = g_iter->second;
-<<<<<<< HEAD
-          TProfile& z0Profile = newProfile(z0Graph, 0, a.getEtaMaxTracker(), nRebin);
-=======
           TProfile& z0Profile = newProfile(z0Graph, 0, a.getEtaMaxTracking(), nRebin);
->>>>>>> ddab4fa5
           z0Profile.SetMinimum(vis_min_dZ0);//1E-5);
           z0Profile.SetMaximum(vis_max_dZ0);//1*verticalScale);
           z0Canvas.SetLogy();
@@ -3056,11 +3048,7 @@
           // ctgTheta canvas loop
           for (const auto& mapel : gb.getTaggedGraphs(GraphBag::CtgthetaGraph | idealMaterial, tag)) {
             const TGraph& ctgThetaGraph = mapel.second;
-<<<<<<< HEAD
-            TProfile& ctgThetaProfile = newProfile(ctgThetaGraph, 0, a.getEtaMaxTracker(), nRebin);
-=======
             TProfile& ctgThetaProfile = newProfile(ctgThetaGraph, 0, a.getEtaMaxTracking(), nRebin);
->>>>>>> ddab4fa5
             ctgThetaProfile.SetMinimum(vis_min_dCtgTheta);//1E-5);
             ctgThetaProfile.SetMaximum(vis_max_dCtgTheta);//0.1*verticalScale);
             ctgThetaCanvas.SetLogy();
@@ -3081,11 +3069,7 @@
           // z0 canvas loop
           for (const auto& mapel : gb.getTaggedGraphs(GraphBag::Z0Graph | idealMaterial, tag)) {
             const TGraph& z0Graph = mapel.second;
-<<<<<<< HEAD
-            TProfile& z0Profile = newProfile(z0Graph, 0, a.getEtaMaxTracker(), nRebin);
-=======
             TProfile& z0Profile = newProfile(z0Graph, 0, a.getEtaMaxTracking(), nRebin);
->>>>>>> ddab4fa5
             z0Profile.SetMinimum(vis_min_dZ0);//1E-5);
             z0Profile.SetMaximum(vis_max_dZ0);//1*verticalScale);
             z0Canvas.SetLogy();
