--- conflicted
+++ resolved
@@ -5979,10 +5979,7 @@
 	  xyEndcapDrawer.addModules(moduleSet.begin(), moduleSet.end(), [] (const Module& m ) { return (m.subdet() == ENDCAP); } );
 	  xyEndcapDrawer.drawFrame<SummaryFrameStyle>(*XYCanvasEC);
 	  xyEndcapDrawer.drawModules<ContourStyle>(*XYCanvasEC);
-<<<<<<< HEAD
-=======
 	  xyEndcapDrawer.drawModuleContours<ContourStyle>(*XYCanvasEC);
->>>>>>> f12b7e13
 	  XYCanvasesEC.push_back(XYCanvasEC);
 	}
       }
