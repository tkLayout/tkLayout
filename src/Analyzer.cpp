--- conflicted
+++ resolved
@@ -227,12 +227,7 @@
 
 
   for (int i_eta = 0; i_eta < nTracks; i_eta++) {
-<<<<<<< HEAD
-    phi = myDice.Rndm() * PI * 2.0;
-    //phi = 0.;
-=======
     phi = myDice.Rndm() * M_PI * 2.0;
->>>>>>> a24cc807
     Material tmp;
     Track track;
     eta = i_eta * etaStep;
