/*
 * AnalyzerGeometry.h
 *
 *  Created on: 20. 4. 2016
 *      Author: Drasal (CERN)
 */

#ifndef INCLUDE_ANALYZERGEOMETRY_H_
#define INCLUDE_ANALYZERGEOMETRY_H_

// System libraries
#include <string>
#include <vector>
#include <map>
#include <memory>
#include <set>

#include <Visitor.h>
#include <AnalyzerUnit.h>

// Forward declaration
class Barrel;
class BeamPipe;
class ConstGeometryVisitor;
class Detector;
class Disk;
class Endcap;
class EndcapModule;
class Layer;
class VisitorLayerName;
class DetectorModule;
class TCanvas;
class Tracker;
class TH2D;
class TH2I;
class TProfile;
class Ring;
class RootWTable;

<<<<<<< HEAD


=======
>>>>>>> 9b79791e
/*
 * @class AnalyzerGeometry
 * Analyze geometry layout, vizualize data and print them out in a html formatted output.
 * Unique name defined as "AnalyzerGeometry".
 */
class AnalyzerGeometry : public AnalyzerUnit {

 public:

  //! Constructor
  AnalyzerGeometry(const Detector& detector);

  //! Destructor
  virtual ~AnalyzerGeometry();

  //! Initialize - mostly histograms & other containers
  //! @return True if OK
  bool init(int nGeomTracks);

  //! Inspect geometry layout (if init OK) -> collect data to histograms & tables
  //! @return True if OK
  bool analyze();

  //! Visualize geometry layout (if init & analysis OK) -> add html page with collected tables & created histograms
  //! @return True if OK
  bool visualize(RootWSite& webSite);

  //! Get number of used tracks
  int getNGeomTracks() const { return m_nTracks;}

 private:

  //! Draw beam-pipe in RZ to given canvas
  void drawBeamPipeRZ(TCanvas& canvas, double maxZ);
  //! Draw beam-pipe in XY to given canvas
  void drawBeamPipeXY(TCanvas& canvas);

  int    m_nTracks;     //!< Number of geometry tracks to be used in the analysis
  double m_etaSpan;     //!< Eta interval to be analyzed
  double m_etaMin;      //!< Minimum eta value;
  double m_etaMax;      //!< Maximum eta value

  const float c_etaSafetyMargin = 0.01;
  const int   c_nBinsProfile    = 100;

  std::unique_ptr<VisitorLayerName> m_layerNamesVisitor; //! Visitor pattern to be used to find layer names

  // Histogram output
  std::map<std::string,TH2D>      m_hitMapPhiEta;            //!< Number of hits - map in phi & eta for each tracker with given name
  std::map<std::string,TH2I>      m_trackMapPhiEta;          //!< Number of tracks - map in phi & eta for each tracker with given name

  std::map<std::string,TProfile>  m_moduleHitEtaProfile;     //!< Number of hits in modules versus eta for each tracker with given name
  std::map<std::string,TProfile>  m_sensorHitEtaProfile;     //!< Number of hits in sensors versus eta for each tracker with given name
  std::map<std::string,TProfile>  m_stubHitEtaProfile;       //!< Number of hits in stubs versus eta for each tracker with given name

  std::map<std::string,std::set<std::string>>           m_moduleTypes;             //!< List of module types in a given tracker
  std::map<std::string,std::map<std::string,int>>       m_moduleTypeColor;         //!< Find color to given module type for a given tracker
  std::map<std::string,std::map<std::string,TProfile>>  m_moduleTypeHitEtaProfile; //!< Number of hits in various types of modules versus eta for each tracker with given name
  std::map<std::string,std::map<std::string,TProfile>>  m_moduleTypeStubEtaProfile;//!< Number of stubs in various types of modules versus eta for each tracker with given name

  std::map<std::string,std::map<std::string, TProfile>> m_layerEtaCoverProfile;    //!< For each tracker: Eta coverage profile of individual layers defined by unique name
  std::map<std::string,std::map<std::string, TProfile>> m_layerStubEtaCoverProfile;//!< For each tracker: Eta coverage profile of individual stub layers defined by unique name

}; // Class

/*
 * Helper class: Layer name visitor (visitor pattern) -> get names of individual layers
 */
class VisitorLayerName : public ConstGeometryVisitor {

  std::string m_idBRLorEC; //!< Barrel/Endcap id number
  std::string m_idTRK;     //!< Tracker name

  std::map<std::string, std::set<std::string>> m_data; //!< Layer/Disk names for given tracker

 public:

  VisitorLayerName(std::vector<const Tracker*>& trackers);
  virtual ~VisitorLayerName() {};

  //! Fill container with layer names for defined tracker if tracker exists
  bool getLayerNames(std::string trkName, std::set<std::string>& layerNames);

  void visit(const Barrel& b);
  void visit(const Endcap& e);
  void visit(const Layer& l);
  void visit(const Disk& d);
}; // Helper Class

/*
 *  Helper class: Layer/disk summary visitor (visitor pattern) - gather information for geometry tables
 */
class VisitorLayerDiscSummary : public ConstGeometryVisitor {

 public:

  virtual ~VisitorLayerDiscSummary();

  void preVisit();
  void visit(const Layer& l) override;
  void visit(const Disk& d) override;
  void visit(const Ring& r) override;
  void visit(const DetectorModule& m) override;
  void visit(const EndcapModule& m) override;
  void postVisit();

  std::unique_ptr<RootWTable> m_layerTable; //!< Web table containing info about layers
  std::unique_ptr<RootWTable> m_diskTable;  //!< Web table containing info about disks
  std::unique_ptr<RootWTable> m_ringTable;  //!< Web table containing info about rings
  std::unique_ptr<RootWTable> m_moduleTable;//!< Web table containing info about modules

  // Counters
  int m_nBarrelLayers      = 0; //!< Number of barrel layers
  int m_nDisks             = 0; //!< Number of disks
  int m_nRings             = 0; //!< Number of rings
  int m_totalBarrelModules = 0; //!< Total number of barrel modules
  int m_totalEndcapModules = 0; //!< Total number of end-cap modules

  double m_totalArea       = 0; //!< Total tracker area
  int    m_totalModules    = 0; //!< Total number of modules
  int    m_totalSensors    = 0; //!< Total number of sensors
  long   m_totalChannels   = 0; //!< Total number of channels
  double m_totalSensorPower= 0; //!< Total power needed

  std::map<std::string, std::set<std::string> > m_moduleTagToPositionsMap;

  std::map<std::string, const DetectorModule*> m_modulePtrMap;            //!< Module (by tag) to module pointer map -> to get module properties
  std::map<std::string, int>                   m_moduleCount;             //!< Number of modules of given module type (by tag)
  std::map<std::string, long>                  m_moduleChannels;          //!< Number of channels of given module type
  std::map<std::string, double>                m_moduleMaxStripOccupancy; //!< Maximum strip occupancy of given module type
  std::map<std::string, double>                m_moduleAvgStripOccupancy; //!< Average hit occupancy of given module type
  std::map<std::string, double>                m_moduleMaxHitOccupancy;   //!< Maximum hit occupancy of given module type
  std::map<std::string, double>                m_moduleAvgHitOccupancy;   //!< Average hit occupancy of given module type
  std::map<std::string, double>                m_moduleMinRphiResolution; //!< Minimum R-phi resolution of given module type
  std::map<std::string, double>                m_moduleAvgRphiResolution; //!< Average R-phi resolution of given module type
  std::map<std::string, double>                m_moduleMaxRphiResolution; //!< Maximum R-phi resolution of given module type
  std::map<std::string, double>                m_moduleMinZResolution;    //!< Minimum Z resolution of given module type
  std::map<std::string, double>                m_moduleAvgZResolution;    //!< Average Z resolution of given module type
  std::map<std::string, double>                m_moduleMaxZResolution;    //!< Maximum Z resolution of given module type
  //std::map<std::string, double>                m_moduleMinRphiPitch;      //!< Minimum R-phi pitch of given module type
  //std::map<std::string, double>                m_moduleMaxRphiPitch;      //!< Maximum R-phi pitch of given module type
  //std::map<std::string, double>                m_moduleMinZPitch;         //!< Minimum Z pitch of given module type
  //std::map<std::string, double>                m_moduleMaxZPitch;         //!< Maximum Z pitch of given module type
  std::map<std::string, double>                m_moduleAvgPower;          //!< Average power for given module type
  std::map<std::string, double>                m_moduleMaxPower;          //!< Maximum power for given module type

  std::map<int, const EndcapModule*> m_ringModuleMap; //!< Ring (by id) module map -> to get ring properties
  std::vector<int>                   m_ringNModules;  //!< Number of modules in a given ring

 private:
  const int   c_coordPrecision       = 1;
  const int   c_areaPrecision        = 1;
  const int   c_occupancyPrecision   = 1;
  const int   c_resolutionPrecision  = 1;
  const int   c_channelPrecision     = 2;
}; // Helper Class

#endif /* INCLUDE_ANALYZERGEOMETRY_H_ */<|MERGE_RESOLUTION|>--- conflicted
+++ resolved
@@ -37,11 +37,6 @@
 class Ring;
 class RootWTable;
 
-<<<<<<< HEAD
-
-
-=======
->>>>>>> 9b79791e
 /*
  * @class AnalyzerGeometry
  * Analyze geometry layout, vizualize data and print them out in a html formatted output.
